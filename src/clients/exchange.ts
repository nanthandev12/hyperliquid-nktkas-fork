import { type Hex, HyperliquidError, type MaybePromise } from "../base.ts";
import type { IRequestTransport } from "../transports/base.ts";
import type {
    ApproveAgentRequest,
    ApproveBuilderFeeRequest,
    BaseExchangeRequest,
    BatchModifyRequest,
    CancelByCloidRequest,
    CancelRequest,
    CDepositRequest,
    ConvertToMultiSigUserRequest_Signers,
    CreateSubAccountRequest,
    CreateVaultRequest,
    CSignerActionRequest_JailSelf,
    CSignerActionRequest_UnjailSelf,
    CValidatorActionRequest_ChangeProfile,
    CValidatorActionRequest_Register,
    CValidatorActionRequest_Unregister,
    CWithdrawRequest,
    EvmUserModifyRequest,
    ModifyRequest,
    MultiSigRequest,
    OrderRequest,
    PerpDeployRequest_RegisterAsset,
    PerpDeployRequest_SetOracle,
    PerpDexClassTransferRequest,
    PerpDexTransferRequest,
    RegisterReferrerRequest,
    ReserveRequestWeightRequest,
    ScheduleCancelRequest,
    SetDisplayNameRequest,
    SetReferrerRequest,
    SpotDeployRequest_Genesis,
    SpotDeployRequest_RegisterHyperliquidity,
    SpotDeployRequest_RegisterSpot,
    SpotDeployRequest_RegisterToken2,
    SpotDeployRequest_SetDeployerTradingFeeShare,
    SpotDeployRequest_UserGenesis,
    SpotSendRequest,
    SpotUserRequest,
    SubAccountModifyRequest,
    SubAccountSpotTransferRequest,
    SubAccountTransferRequest,
    TokenDelegateRequest,
    TwapCancelRequest,
    TwapOrderRequest,
    UpdateIsolatedMarginRequest,
    UpdateLeverageRequest,
    UsdClassTransferRequest,
    UsdSendRequest,
    VaultDistributeRequest,
    VaultModifyRequest,
    VaultTransferRequest,
    Withdraw3Request,
} from "../types/exchange/requests.ts";
import type {
    CancelResponse,
    CreateSubAccountResponse,
    CreateVaultResponse,
    ErrorResponse,
    OrderResponse,
    SuccessResponse,
    TwapCancelResponse,
    TwapOrderResponse,
} from "../types/exchange/responses.ts";
import {
    type AbstractWallet,
    actionSorter,
    isAbstractEthersSigner,
    isAbstractEthersV5Signer,
    isAbstractViemWalletClient,
    isAbstractWindowEthereum,
    type Signature,
    signL1Action,
    signMultiSigAction,
    signUserSignedAction,
    userSignedActionEip712Types,
} from "../signing/mod.ts";
import { SymbolConversion } from "../utils/symbolConversion.ts";

/** Parameters for the {@linkcode ExchangeClient} constructor. */
export interface ExchangeClientParameters<
    T extends IRequestTransport = IRequestTransport,
    W extends AbstractWallet = AbstractWallet,
> {
    /** The transport used to connect to the Hyperliquid API. */
    transport: T;
    /** The `viem`, `ethers.js`, or `window.ethereum` wallet used for signing transactions. */
    wallet: W;
    /**
     * Specifies whether the client uses testnet.
     *
     * Defaults to `false`.
     */
    isTestnet?: boolean;
    /** Sets a default vaultAddress to be used if no vaultAddress is explicitly passed to a method. */
    defaultVaultAddress?: Hex;
    /** Sets a default expiresAfter to be used if no expiresAfter is explicitly passed to a method. */
    defaultExpiresAfter?: number | (() => MaybePromise<number>);
    /**
     * The network that will be used to sign transactions.
     * Must match the network of the {@link wallet}.
     *
     * Defaults to trying to get the current wallet network. Otherwise `0xa4b1` for `isTestnet = false` or `0x66eee` for `isTestnet = true` will be used.
     */
    signatureChainId?: Hex | (() => MaybePromise<Hex>);
    /**
     * Function to get the next nonce for signing transactions.
     *
     * Defaults to a function that returns the current timestamp or, if duplicated, increments the last nonce.
     */
    nonceManager?: () => MaybePromise<number>;
     /**
     * Whether to use symbol conversion for coin names.
     * 
     * When true, coins like "BTC" will be converted to their underlying API format (like "BTC-PERP").
     * 
     * Defaults to `false`.
     */
     useSymbolConversion?: boolean;
     /**
      * The symbol conversion instance to use if useSymbolConversion is true.
      * 
      * Required if useSymbolConversion is true.
      */
     symbolConversion?: any;
}

type ExtractRequestParameters<T extends BaseExchangeRequest> =
    & (T["action"] extends { signatureChainId: unknown }
        ? Omit<T["action"], "type" | "signatureChainId" | "hyperliquidChain" | "nonce" | "time"> // user-signed actions
        : Omit<T["action"], "type">) // L1 actions
    // deno-lint-ignore ban-types
    & (T["vaultAddress"] extends undefined ? {} : Pick<T, "vaultAddress">)
    // deno-lint-ignore ban-types
    & (T["expiresAfter"] extends undefined ? {} : Pick<T, "expiresAfter">);

/** Parameters for the {@linkcode ExchangeClient.approveAgent} method. */
export type ApproveAgentParameters = ExtractRequestParameters<ApproveAgentRequest>;

/** Parameters for the {@linkcode ExchangeClient.approveBuilderFee} method. */
export type ApproveBuilderFeeParameters = ExtractRequestParameters<ApproveBuilderFeeRequest>;

/** Parameters for the {@linkcode ExchangeClient.batchModify} method. */
export type BatchModifyParameters = ExtractRequestParameters<BatchModifyRequest>;

/** Parameters for the {@linkcode ExchangeClient.cancel} method. */
export type CancelParameters = ExtractRequestParameters<CancelRequest>;

/** Parameters for the {@linkcode ExchangeClient.cancelByCloid} method. */
export type CancelByCloidParameters = ExtractRequestParameters<CancelByCloidRequest>;

/** Parameters for the {@linkcode ExchangeClient.cDeposit} method. */
export type CDepositParameters = ExtractRequestParameters<CDepositRequest>;

/** Parameters for the {@linkcode ExchangeClient.convertToMultiSigUser} method. */
export type ConvertToMultiSigUserParameters = ConvertToMultiSigUserRequest_Signers; // Special case: more convenient to work with an object than with a string

/** Parameters for the {@linkcode ExchangeClient.createSubAccount} method. */
export type CreateSubAccountParameters = ExtractRequestParameters<CreateSubAccountRequest>;

/** Parameters for the {@linkcode ExchangeClient.createVault} method. */
export type CreateVaultParameters = ExtractRequestParameters<CreateVaultRequest>;

/** Parameters for the {@linkcode ExchangeClient.cSignerAction} method. */
export type CSignerActionParameters =
    | ExtractRequestParameters<CSignerActionRequest_JailSelf>
    | ExtractRequestParameters<CSignerActionRequest_UnjailSelf>;

/** Parameters for the {@linkcode ExchangeClient.cValidatorAction} method. */
export type CValidatorActionParameters =
    | ExtractRequestParameters<CValidatorActionRequest_ChangeProfile>
    | ExtractRequestParameters<CValidatorActionRequest_Register>
    | ExtractRequestParameters<CValidatorActionRequest_Unregister>;

/** Parameters for the {@linkcode ExchangeClient.cWithdraw} method. */
export type CWithdrawParameters = ExtractRequestParameters<CWithdrawRequest>;

/** Parameters for the {@linkcode ExchangeClient.evmUserModify} method. */
export type EvmUserModifyParameters = ExtractRequestParameters<EvmUserModifyRequest>;

/** Parameters for the {@linkcode ExchangeClient.modify} method. */
export type ModifyParameters = ExtractRequestParameters<ModifyRequest>;

/** Parameters for the {@linkcode ExchangeClient.multiSig} method. */
export type MultiSigParameters =
    & ExtractRequestParameters<MultiSigRequest>
    & {
        /** Must be the same for all signers. */
        nonce: number; // Special case: nonce must be same for all signers
    };

/** Parameters for the {@linkcode ExchangeClient.order} method. */
export type OrderParameters = ExtractRequestParameters<OrderRequest>;

/** Parameters for the {@linkcode ExchangeClient.perpDeploy} method. */
export type PerpDeployParameters =
    | ExtractRequestParameters<PerpDeployRequest_RegisterAsset>
    | ExtractRequestParameters<PerpDeployRequest_SetOracle>;

/** Parameters for the {@linkcode ExchangeClient.perpDexClassTransfer} method. */
export type PerpDexClassTransferParameters = ExtractRequestParameters<PerpDexClassTransferRequest>;

/** Parameters for the {@linkcode ExchangeClient.perpDexTransfer} method. */
export type PerpDexTransferParameters = ExtractRequestParameters<PerpDexTransferRequest>;

/** Parameters for the {@linkcode ExchangeClient.registerReferrer} method. */
export type RegisterReferrerParameters = ExtractRequestParameters<RegisterReferrerRequest>;

/** Parameters for the {@linkcode ExchangeClient.reserveRequestWeight} method. */
export type ReserveRequestWeightParameters = ExtractRequestParameters<ReserveRequestWeightRequest>;

/** Parameters for the {@linkcode ExchangeClient.scheduleCancel} method. */
export type ScheduleCancelParameters = ExtractRequestParameters<ScheduleCancelRequest>;

/** Parameters for the {@linkcode ExchangeClient.setDisplayName} method. */
export type SetDisplayNameParameters = ExtractRequestParameters<SetDisplayNameRequest>;

/** Parameters for the {@linkcode ExchangeClient.setReferrer} method. */
export type SetReferrerParameters = ExtractRequestParameters<SetReferrerRequest>;

/** Parameters for the {@linkcode ExchangeClient.spotDeploy} method. */
export type SpotDeployParameters =
    | ExtractRequestParameters<SpotDeployRequest_Genesis>
    | ExtractRequestParameters<SpotDeployRequest_RegisterHyperliquidity>
    | ExtractRequestParameters<SpotDeployRequest_RegisterSpot>
    | ExtractRequestParameters<SpotDeployRequest_RegisterToken2>
    | ExtractRequestParameters<SpotDeployRequest_SetDeployerTradingFeeShare>
    | ExtractRequestParameters<SpotDeployRequest_UserGenesis>;

/** Parameters for the {@linkcode ExchangeClient.spotSend} method. */
export type SpotSendParameters = ExtractRequestParameters<SpotSendRequest>;

/** Parameters for the {@linkcode ExchangeClient.spotUser} method. */
export type SpotUserParameters = ExtractRequestParameters<SpotUserRequest>;

/** Parameters for the {@linkcode ExchangeClient.subAccountModify} method. */
export type SubAccountModifyParameters = ExtractRequestParameters<SubAccountModifyRequest>;

/** Parameters for the {@linkcode ExchangeClient.subAccountSpotTransfer} method. */
export type SubAccountSpotTransferParameters = ExtractRequestParameters<SubAccountSpotTransferRequest>;

/** Parameters for the {@linkcode ExchangeClient.subAccountTransfer} method. */
export type SubAccountTransferParameters = ExtractRequestParameters<SubAccountTransferRequest>;

/** Parameters for the {@linkcode ExchangeClient.tokenDelegate} method. */
export type TokenDelegateParameters = ExtractRequestParameters<TokenDelegateRequest>;

/** Parameters for the {@linkcode ExchangeClient.twapCancel} method. */
export type TwapCancelParameters = ExtractRequestParameters<TwapCancelRequest>;

/** Parameters for the {@linkcode ExchangeClient.twapOrder} method. */
export type TwapOrderParameters = ExtractRequestParameters<TwapOrderRequest>;

/** Parameters for the {@linkcode ExchangeClient.updateIsolatedMargin} method. */
export type UpdateIsolatedMarginParameters = ExtractRequestParameters<UpdateIsolatedMarginRequest>;

/** Parameters for the {@linkcode ExchangeClient.updateLeverage} method. */
export type UpdateLeverageParameters = ExtractRequestParameters<UpdateLeverageRequest>;

/** Parameters for the {@linkcode ExchangeClient.usdClassTransfer} method. */
export type UsdClassTransferParameters = ExtractRequestParameters<UsdClassTransferRequest>;

/** Parameters for the {@linkcode ExchangeClient.usdSend} method. */
export type UsdSendParameters = ExtractRequestParameters<UsdSendRequest>;

/** Parameters for the {@linkcode ExchangeClient.vaultDistribute} method. */
export type VaultDistributeParameters = ExtractRequestParameters<VaultDistributeRequest>;

/** Parameters for the {@linkcode ExchangeClient.vaultModify} method. */
export type VaultModifyParameters = ExtractRequestParameters<VaultModifyRequest>;

/** Parameters for the {@linkcode ExchangeClient.vaultTransfer} method. */
export type VaultTransferParameters = ExtractRequestParameters<VaultTransferRequest>;

/** Parameters for the {@linkcode ExchangeClient.withdraw3} method. */
export type Withdraw3Parameters = ExtractRequestParameters<Withdraw3Request>;

type ExtractSuccessResponse<T> = T extends { response: { data: { statuses: (infer U)[] } } } ? T & { // multiple statuses
        response: { data: { statuses: Exclude<U, { error: string }>[] } };
    }
    : T extends { response: { data: { status: infer S } } } ? T & { // single status
            response: { data: { status: Exclude<S, { error: string }> } };
        }
    : never; // unknown response

/** Successful variant of {@linkcode CancelResponse} without errors. */
export type CancelResponseSuccess = ExtractSuccessResponse<CancelResponse>;

/** Successful variant of {@linkcode OrderResponse} without errors. */
export type OrderResponseSuccess = ExtractSuccessResponse<OrderResponse>;

/** Successful variant of {@linkcode TwapCancelResponse} without errors. */
export type TwapCancelResponseSuccess = ExtractSuccessResponse<TwapCancelResponse>;

/** Successful variant of {@linkcode TwapOrderResponse} without errors. */
export type TwapOrderResponseSuccess = ExtractSuccessResponse<TwapOrderResponse>;

/** Error thrown when the API returns an error response. */
export class ApiRequestError extends HyperliquidError {
    constructor(
        public response:
            | ErrorResponse
            | OrderResponse
            | CancelResponse
            | TwapOrderResponse
            | TwapCancelResponse,
    ) {
        let message;
        if (response.status === "err") {
            // ErrorResponse
            message = response.response;
        } else {
            if ("statuses" in response.response.data) {
                // OrderResponse | CancelResponse
                const errors = response.response.data.statuses.reduce<string[]>((acc, status, index) => {
                    if (typeof status === "object" && "error" in status) {
                        acc.push(`Order ${index}: ${status.error}`);
                    }
                    return acc;
                }, []);
                if (errors.length > 0) {
                    message = errors.join(", ");
                }
            } else {
                // TwapOrderResponse | TwapCancelResponse
                if (typeof response.response.data.status === "object" && "error" in response.response.data.status) {
                    message = response.response.data.status.error;
                }
            }
        }

        super(message || "An unknown error occurred while processing an API request. See `response` for more details.");
        this.name = "ApiRequestError";
    }
}

/** Nonce manager for generating unique nonces for signing transactions. */
class NonceManager {
    /** The last nonce used for signing transactions. */
    private lastNonce = 0;

    /**
     * Gets the next nonce for signing transactions.
     * @returns The next nonce.
     */
    getNonce(): number {
        let nonce = Date.now();
        if (nonce <= this.lastNonce) {
            nonce = ++this.lastNonce;
        } else {
            this.lastNonce = nonce;
        }
        return nonce;
    }
}

/**
 * Exchange client for interacting with the Hyperliquid API.
 * @typeParam T The transport used to connect to the Hyperliquid API.
 * @typeParam W The wallet used for signing transactions.
 */
export class ExchangeClient<
    T extends IRequestTransport = IRequestTransport,
    W extends AbstractWallet = AbstractWallet,
> implements ExchangeClientParameters<T, W>, AsyncDisposable {
    transport: T;
    wallet: W;
    isTestnet: boolean;
    defaultVaultAddress?: Hex;
    defaultExpiresAfter?: number | (() => MaybePromise<number>);
    signatureChainId: Hex | (() => MaybePromise<Hex>);
    nonceManager: () => MaybePromise<number>;
    useSymbolConversion: boolean;
    symbolConversion?: SymbolConversion<T>;
    private hasSymbolConversion: boolean;

    

    /**
     * Initialises a new instance.
     * @param args - The parameters for the client.
     *
     * @example Private key directly
     * ```ts
     * import * as hl from "@nktkas/hyperliquid";
     *
     * const privateKey = "0x...";
     *
     * const transport = new hl.HttpTransport(); // or `WebSocketTransport`
     * const exchClient = new hl.ExchangeClient({ wallet: privateKey, transport });
     * ```
     *
     * @example [Viem](https://viem.sh/docs/clients/wallet#local-accounts-private-key-mnemonic-etc)
     * ```ts
     * import * as hl from "@nktkas/hyperliquid";
     * import { privateKeyToAccount } from "viem/accounts";
     *
     * const account = privateKeyToAccount("0x...");
     *
     * const transport = new hl.HttpTransport(); // or `WebSocketTransport`
     * const exchClient = new hl.ExchangeClient({ wallet: account, transport });
     * ```
     *
     * @example [ethers.js](https://docs.ethers.org/v6/api/wallet/#Wallet) or [ethers.js v5](https://docs.ethers.org/v5/api/signer/#Wallet)
     * ```ts
     * import * as hl from "@nktkas/hyperliquid";
     * import { ethers } from "ethers";
     *
     * const wallet = new ethers.Wallet("0x...");
     *
     * const transport = new hl.HttpTransport(); // or `WebSocketTransport`
     * const exchClient = new hl.ExchangeClient({ wallet, transport });
     * ```
     *
     * @example External wallet (e.g. MetaMask) via [viem](https://viem.sh/docs/clients/wallet)
     * ```ts
     * import * as hl from "@nktkas/hyperliquid";
     * import { createWalletClient, custom } from "viem";
     *
     * const ethereum = (window as any).ethereum;
     * const [account] = await ethereum.request({ method: "eth_requestAccounts" });
     * const wallet = createWalletClient({ account, transport: custom(ethereum) });
     *
     * const transport = new hl.HttpTransport(); // or `WebSocketTransport`
     * const exchClient = new hl.ExchangeClient({ wallet, transport });
     * ```
     *
     * @example External wallet (e.g. MetaMask) via [`window.ethereum`](https://eips.ethereum.org/EIPS/eip-1193)
     * ```ts
     * import * as hl from "@nktkas/hyperliquid";
     *
     * const ethereum = (window as any).ethereum;
     * const transport = new hl.HttpTransport(); // or `WebSocketTransport`
     * const exchClient = new hl.ExchangeClient({ wallet: ethereum, transport });
     * ```
     */
    constructor(args: ExchangeClientParameters<T, W>) {
        this.transport = args.transport;
        this.wallet = args.wallet;
        this.isTestnet = args.isTestnet ?? false;
        this.defaultVaultAddress = args.defaultVaultAddress;
        this.defaultExpiresAfter = args.defaultExpiresAfter;
        this.signatureChainId = args.signatureChainId ?? this._guessSignatureChainId;
        this.nonceManager = args.nonceManager ?? new NonceManager().getNonce;
        this.useSymbolConversion = args.useSymbolConversion || false;
        this.symbolConversion = args.symbolConversion;
        // Pre-compute whether we have symbol conversion capability
        this.hasSymbolConversion = this.useSymbolConversion && !!this.symbolConversion;
    }

    private async getAssetIndex(symbol: string): Promise<number> {
        if (!this.hasSymbolConversion) {
            throw new Error("Symbol conversion is not enabled");
        }
        
        const index = await this.symbolConversion!.getAssetIndex(symbol);
        if (index === undefined) {
            throw new Error(`Unknown asset: ${symbol}`);
        }
        return index;
    }

    /**
     * Approve an agent to sign on behalf of the master account.
     * @param args - The parameters for the request.
     * @param signal - An optional [AbortSignal](https://developer.mozilla.org/en-US/docs/Web/API/AbortSignal).
     * @returns Successful response without specific data.
     *
     * @throws {ApiRequestError} When the API returns an unsuccessful response.
     * @throws {TransportError} When the transport layer throws an error.
     *
     * @see https://hyperliquid.gitbook.io/hyperliquid-docs/for-developers/api/exchange-endpoint#approve-an-api-wallet
     * @example
     * ```ts
     * import * as hl from "@nktkas/hyperliquid";
     *
     * const privateKey = "0x..."; // or `viem`, `ethers`
     * const transport = new hl.HttpTransport(); // or `WebSocketTransport`
     * const exchClient = new hl.ExchangeClient({ wallet: privateKey, transport });
     *
     * await exchClient.approveAgent({ agentAddress: "0x...", agentName: "..." });
     * ```
     */
    async approveAgent(args: ApproveAgentParameters, signal?: AbortSignal): Promise<SuccessResponse> {
        const { ...actionArgs } = args;
        return this._executeAction({
            action: {
                type: "approveAgent",
                hyperliquidChain: this._getHyperliquidChain(),
                signatureChainId: await this._getSignatureChainId(),
                nonce: await this.nonceManager(),
                ...actionArgs,
            },
        }, signal);
    }

    /**
     * Approve a maximum fee rate for a builder.
     * @param args - The parameters for the request.
     * @param signal - An optional [AbortSignal](https://developer.mozilla.org/en-US/docs/Web/API/AbortSignal).
     * @returns Successful response without specific data.
     *
     * @throws {ApiRequestError} When the API returns an unsuccessful response.
     * @throws {TransportError} When the transport layer throws an error.
     *
     * @see https://hyperliquid.gitbook.io/hyperliquid-docs/for-developers/api/exchange-endpoint#approve-a-builder-fee
     * @example
     * ```ts
     * import * as hl from "@nktkas/hyperliquid";
     *
     * const privateKey = "0x..."; // or `viem`, `ethers`
     * const transport = new hl.HttpTransport(); // or `WebSocketTransport`
     * const exchClient = new hl.ExchangeClient({ wallet: privateKey, transport });
     *
     * await exchClient.approveBuilderFee({ maxFeeRate: "0.01%", builder: "0x..." });
     * ```
     */
    async approveBuilderFee(args: ApproveBuilderFeeParameters, signal?: AbortSignal): Promise<SuccessResponse> {
        const { ...actionArgs } = args;
        return this._executeAction({
            action: {
                type: "approveBuilderFee",
                hyperliquidChain: this._getHyperliquidChain(),
                signatureChainId: await this._getSignatureChainId(),
                nonce: await this.nonceManager(),
                ...actionArgs,
            },
        }, signal);
    }

    /**
     * Modify multiple orders.
     * @param args - The parameters for the request.
     * @param signal - An optional [AbortSignal](https://developer.mozilla.org/en-US/docs/Web/API/AbortSignal).
     * @returns Successful variant of {@link OrderResponse} without error statuses.
     *
     * @throws {ApiRequestError} When the API returns an unsuccessful response.
     * @throws {TransportError} When the transport layer throws an error.
     *
     * @see https://hyperliquid.gitbook.io/hyperliquid-docs/for-developers/api/exchange-endpoint#modify-multiple-orders
     * @example
     * ```ts
     * import * as hl from "@nktkas/hyperliquid";
     *
     * const privateKey = "0x..."; // or `viem`, `ethers`
     * const transport = new hl.HttpTransport(); // or `WebSocketTransport`
     * const exchClient = new hl.ExchangeClient({ wallet: privateKey, transport });
     *
     * const data = await exchClient.batchModify({
     *   modifies: [
     *     {
     *       oid: 123,
     *       order: {
     *         a: 0,
     *         b: true,
     *         p: "31000",
     *         s: "0.2",
     *         r: false,
     *         t: { limit: { tif: "Gtc" } },
     *       },
     *     },
     *   ],
     * });
     * ```
     */
    async batchModify(args: BatchModifyParameters, signal?: AbortSignal): Promise<OrderResponseSuccess> {
        const { vaultAddress, expiresAfter, ...actionArgs } = args;
        return this._executeAction({
            action: {
                type: "batchModify",
                ...actionArgs,
            },
            vaultAddress: vaultAddress ?? this.defaultVaultAddress,
            expiresAfter: expiresAfter ?? await this._getDefaultExpiresAfter(),
        }, signal);
    }

    /**
     * Cancel order(s).
     * @param args - The parameters for the request.
     * @param signal - An optional [AbortSignal](https://developer.mozilla.org/en-US/docs/Web/API/AbortSignal).
     * @returns Successful variant of {@link CancelResponse} without error statuses.
     *
     * @throws {ApiRequestError} When the API returns an unsuccessful response.
     * @throws {TransportError} When the transport layer throws an error.
     *
     * @see https://hyperliquid.gitbook.io/hyperliquid-docs/for-developers/api/exchange-endpoint#cancel-order-s
     * @example
     * ```ts
     * import * as hl from "@nktkas/hyperliquid";
     *
     * const privateKey = "0x..."; // or `viem`, `ethers`
     * const transport = new hl.HttpTransport(); // or `WebSocketTransport`
     * const exchClient = new hl.ExchangeClient({ wallet: privateKey, transport });
     *
     * const data = await exchClient.cancel({
     *   cancels: [
     *     { a: 0, o: 123 },
     *   ],
     * });
     * ```
     */
    async cancel(args: CancelParameters, signal?: AbortSignal): Promise<CancelResponseSuccess> {
        const { vaultAddress, expiresAfter, ...actionArgs } = args;
<<<<<<< HEAD
        
        // Convert asset IDs from symbols to indices if symbol conversion is enabled
        if (this.hasSymbolConversion && actionArgs.cancels) {
            actionArgs.cancels = await Promise.all(actionArgs.cancels.map(async (cancel) => {
                if (typeof cancel.a === 'string') {
                    // Convert the symbol to asset index
                    const assetIndex = await this.getAssetIndex(cancel.a);
                    return { ...cancel, a: assetIndex };
                }
                return cancel;
            }));
        }

=======
>>>>>>> bd34bf01
        return this._executeAction({
            action: {
                type: "cancel",
                ...actionArgs,
            },
            vaultAddress: vaultAddress ?? this.defaultVaultAddress,
            expiresAfter: expiresAfter ?? await this._getDefaultExpiresAfter(),
        }, signal);
    }

    /**
     * Cancel order(s) by cloid.
     * @param args - The parameters for the request.
     * @param signal - An optional [AbortSignal](https://developer.mozilla.org/en-US/docs/Web/API/AbortSignal).
     * @returns Successful variant of {@link CancelResponse} without error statuses.
     *
     * @throws {ApiRequestError} When the API returns an unsuccessful response.
     * @throws {TransportError} When the transport layer throws an error.
     *
     * @see https://hyperliquid.gitbook.io/hyperliquid-docs/for-developers/api/exchange-endpoint#cancel-order-s-by-cloid
     * @example
     * ```ts
     * import * as hl from "@nktkas/hyperliquid";
     *
     * const privateKey = "0x..."; // or `viem`, `ethers`
     * const transport = new hl.HttpTransport(); // or `WebSocketTransport`
     * const exchClient = new hl.ExchangeClient({ wallet: privateKey, transport });
     *
     * const data = await exchClient.cancelByCloid({
     *   cancels: [
     *     { asset: 0, cloid: "0x..." },
     *   ],
     * });
     * ```
     */
    async cancelByCloid(args: CancelByCloidParameters, signal?: AbortSignal): Promise<CancelResponseSuccess> {
        const { vaultAddress, expiresAfter, ...actionArgs } = args;
<<<<<<< HEAD
        
         // Convert asset IDs from symbols to indices if symbol conversion is enabled
        if (this.hasSymbolConversion && actionArgs.cancels) {
            actionArgs.cancels = await Promise.all(actionArgs.cancels.map(async (cancel) => {
                if (typeof cancel.asset === 'string') {
                    // Convert the symbol to asset index
                    const assetIndex = await this.getAssetIndex(cancel.asset);
                    return { ...cancel, asset: assetIndex };
                }
                return cancel;
            }));
        }


=======
>>>>>>> bd34bf01
        return this._executeAction({
            action: {
                type: "cancelByCloid",
                ...actionArgs,
            },
            vaultAddress: vaultAddress ?? this.defaultVaultAddress,
            expiresAfter: expiresAfter ?? await this._getDefaultExpiresAfter(),
        }, signal);
    }


    /**
     * Transfer native token from the user's spot account into staking for delegating to validators.
     * @param args - The parameters for the request.
     * @param signal - An optional [AbortSignal](https://developer.mozilla.org/en-US/docs/Web/API/AbortSignal).
     * @returns Successful response without specific data.
     *
     * @throws {ApiRequestError} When the API returns an unsuccessful response.
     * @throws {TransportError} When the transport layer throws an error.
     *
     * @see https://hyperliquid.gitbook.io/hyperliquid-docs/for-developers/api/exchange-endpoint#deposit-into-staking
     * @example
     * ```ts
     * import * as hl from "@nktkas/hyperliquid";
     *
     * const privateKey = "0x..."; // or `viem`, `ethers`
     * const transport = new hl.HttpTransport(); // or `WebSocketTransport`
     * const exchClient = new hl.ExchangeClient({ wallet: privateKey, transport });
     *
     * await exchClient.cDeposit({ wei: 1 * 1e8 });
     * ```
     */
    async cDeposit(args: CDepositParameters, signal?: AbortSignal): Promise<SuccessResponse> {
        const { ...actionArgs } = args;
        return this._executeAction({
            action: {
                type: "cDeposit",
                hyperliquidChain: this._getHyperliquidChain(),
                signatureChainId: await this._getSignatureChainId(),
                nonce: await this.nonceManager(),
                ...actionArgs,
            },
        }, signal);
    }

    /**
     * Claim rewards from referral program.
     * @param args - The parameters for the request.
     * @param signal - An optional [AbortSignal](https://developer.mozilla.org/en-US/docs/Web/API/AbortSignal).
     * @returns Successful response without specific data.
     *
     * @throws {ApiRequestError} When the API returns an unsuccessful response.
     * @throws {TransportError} When the transport layer throws an error.
     *
     * @see null
     * @example
     * ```ts
     * import * as hl from "@nktkas/hyperliquid";
     *
     * const privateKey = "0x..."; // or `viem`, `ethers`
     * const transport = new hl.HttpTransport(); // or `WebSocketTransport`
     * const exchClient = new hl.ExchangeClient({ wallet: privateKey, transport });
     *
     * await exchClient.claimRewards();
     * ```
     */
    claimRewards(signal?: AbortSignal): Promise<SuccessResponse> {
        return this._executeAction({
            action: {
                type: "claimRewards",
            },
        }, signal);
    }

    /**
     * Convert a single-signature account to a multi-signature account or vice versa.
     * @param args - The parameters for the request.
     * @param signal - An optional [AbortSignal](https://developer.mozilla.org/en-US/docs/Web/API/AbortSignal).
     * @returns Successful response without specific data.
     *
     * @throws {ApiRequestError} When the API returns an unsuccessful response.
     * @throws {TransportError} When the transport layer throws an error.
     *
     * @see https://hyperliquid.gitbook.io/hyperliquid-docs/hypercore/multi-sig
     * @example
     * ```ts
     * import * as hl from "@nktkas/hyperliquid";
     *
     * const privateKey = "0x..."; // or `viem`, `ethers`
     * const transport = new hl.HttpTransport(); // or `WebSocketTransport`
     * const exchClient = new hl.ExchangeClient({ wallet: privateKey, transport });
     *
     * // Convert to multi-sig user
     * await exchClient.convertToMultiSigUser({
     *   authorizedUsers: ["0x...", "0x...", "0x..."],
     *   threshold: 2,
     * });
     *
     * // Convert to single-sig user
     * await exchClient.convertToMultiSigUser(null);
     * ```
     */
    async convertToMultiSigUser(args: ConvertToMultiSigUserParameters, signal?: AbortSignal): Promise<SuccessResponse> {
        const actionArgs = args;
        return this._executeAction({
            action: {
                type: "convertToMultiSigUser",
                hyperliquidChain: this._getHyperliquidChain(),
                signatureChainId: await this._getSignatureChainId(),
                nonce: await this.nonceManager(),
                signers: JSON.stringify(actionArgs),
            },
        }, signal);
    }

    /**
     * Create a sub-account.
     * @param args - The parameters for the request.
     * @param signal - An optional [AbortSignal](https://developer.mozilla.org/en-US/docs/Web/API/AbortSignal).
     * @returns Response for creating a sub-account.
     *
     * @throws {ApiRequestError} When the API returns an unsuccessful response.
     * @throws {TransportError} When the transport layer throws an error.
     *
     * @see null
     * @example
     * ```ts
     * import * as hl from "@nktkas/hyperliquid";
     *
     * const privateKey = "0x..."; // or `viem`, `ethers`
     * const transport = new hl.HttpTransport(); // or `WebSocketTransport`
     * const exchClient = new hl.ExchangeClient({ wallet: privateKey, transport });
     *
     * const data = await exchClient.createSubAccount({ name: "..." });
     * ```
     */
    createSubAccount(args: CreateSubAccountParameters, signal?: AbortSignal): Promise<CreateSubAccountResponse> {
        const { ...actionArgs } = args;
        return this._executeAction({
            action: {
                type: "createSubAccount",
                ...actionArgs,
            },
        }, signal);
    }

    /**
     * Create a vault.
     * @param args - The parameters for the request.
     * @param signal - An optional [AbortSignal](https://developer.mozilla.org/en-US/docs/Web/API/AbortSignal).
     * @returns Response for creating a vault.
     *
     * @throws {ApiRequestError} When the API returns an unsuccessful response.
     * @throws {TransportError} When the transport layer throws an error.
     *
     * @see null
     * @example
     * ```ts
     * import * as hl from "@nktkas/hyperliquid";
     *
     * const privateKey = "0x..."; // or `viem`, `ethers`
     * const transport = new hl.HttpTransport(); // or `WebSocketTransport`
     * const exchClient = new hl.ExchangeClient({ wallet: privateKey, transport });
     *
     * const data = await exchClient.createVault({
     *   name: "...",
     *   description: "...",
     *   initialUsd: 100 * 1e6,
     *   nonce: Date.now(),
     * });
     * ```
     */
    createVault(args: CreateVaultParameters, signal?: AbortSignal): Promise<CreateVaultResponse> {
        const { ...actionArgs } = args;
        return this._executeAction({
            action: {
                type: "createVault",
                ...actionArgs,
            },
        }, signal);
    }

    /**
     * Jail or unjail self as a validator signer.
     * @param args - The parameters for the request.
     * @param signal - An optional [AbortSignal](https://developer.mozilla.org/en-US/docs/Web/API/AbortSignal).
     * @returns Successful response without specific data.
     *
     * @throws {ApiRequestError} When the API returns an unsuccessful response.
     * @throws {TransportError} When the transport layer throws an error.
     *
     * @see null
     * @example
     * ```ts
     * import * as hl from "@nktkas/hyperliquid";
     *
     * const privateKey = "0x..."; // or `viem`, `ethers`
     * const transport = new hl.HttpTransport(); // or `WebSocketTransport`
     * const exchClient = new hl.ExchangeClient({ wallet: privateKey, transport });
     *
     * // Jail self
     * await exchClient.cSignerAction({ jailSelf: null });
     *
     * // Unjail self
     * await exchClient.cSignerAction({ unjailSelf: null });
     * ```
     */
    async cSignerAction(args: CSignerActionParameters, signal?: AbortSignal): Promise<SuccessResponse> {
        const { expiresAfter, ...actionArgs } = args;
        return this._executeAction({
            action: {
                type: "CSignerAction",
                ...actionArgs,
            },
            expiresAfter: expiresAfter ?? await this._getDefaultExpiresAfter(),
        }, signal);
    }

    /**
     * Action related to validator management.
     * @param args - The parameters for the request.
     * @param signal - An optional [AbortSignal](https://developer.mozilla.org/en-US/docs/Web/API/AbortSignal).
     * @returns Successful response without specific data.
     *
     * @throws {ApiRequestError} When the API returns an unsuccessful response.
     * @throws {TransportError} When the transport layer throws an error.
     *
     * @see null
     * @example
     * ```ts
     * import * as hl from "@nktkas/hyperliquid";
     *
     * const privateKey = "0x..."; // or `viem`, `ethers`
     * const transport = new hl.HttpTransport(); // or `WebSocketTransport`
     * const exchClient = new hl.ExchangeClient({ wallet: privateKey, transport });
     *
     * // Change validator profile
     * await exchClient.cValidatorAction({
     *   changeProfile: {
     *     name: "...",
     *     description: "...",
     *     unjailed: true,
     *   }
     * });
     *
     * // Register a new validator
     * await exchClient.cValidatorAction({
     *   register: {
     *     profile: {
     *       node_ip: { Ip: "1.2.3.4" },
     *       name: "...",
     *       description: "...",
     *       delegations_disabled: true,
     *       commission_bps: 1,
     *       signer: "0x...",
     *     },
     *     unjailed: false,
     *     initial_wei: 1,
     *   },
     * });
     *
     * // Unregister a validator
     * await exchClient.cValidatorAction({ unregister: null });
     * ```
     */
    async cValidatorAction(args: CValidatorActionParameters, signal?: AbortSignal): Promise<SuccessResponse> {
        const { expiresAfter, ...actionArgs } = args;
        return this._executeAction({
            action: {
                type: "CValidatorAction",
                ...actionArgs,
            },
            expiresAfter: expiresAfter ?? await this._getDefaultExpiresAfter(),
        }, signal);
    }

    /**
     * Transfer native token from staking into the user's spot account.
     * @param args - The parameters for the request.
     * @param signal - An optional [AbortSignal](https://developer.mozilla.org/en-US/docs/Web/API/AbortSignal).
     * @returns Successful response without specific data.
     *
     * @throws {ApiRequestError} When the API returns an unsuccessful response.
     * @throws {TransportError} When the transport layer throws an error.
     *
     * @see https://hyperliquid.gitbook.io/hyperliquid-docs/for-developers/api/exchange-endpoint#withdraw-from-staking
     * @example
     * ```ts
     * import * as hl from "@nktkas/hyperliquid";
     *
     * const privateKey = "0x..."; // or `viem`, `ethers`
     * const transport = new hl.HttpTransport(); // or `WebSocketTransport`
     * const exchClient = new hl.ExchangeClient({ wallet: privateKey, transport });
     *
     * await exchClient.cWithdraw({ wei: 1 * 1e8 });
     * ```
     */
    async cWithdraw(args: CWithdrawParameters, signal?: AbortSignal): Promise<SuccessResponse> {
        const { ...actionArgs } = args;
        return this._executeAction({
            action: {
                type: "cWithdraw",
                hyperliquidChain: this._getHyperliquidChain(),
                signatureChainId: await this._getSignatureChainId(),
                nonce: await this.nonceManager(),
                ...actionArgs,
            },
        }, signal);
    }

    /**
     * Configure block type for EVM transactions.
     * @param args - The parameters for the request.
     * @param signal - An optional [AbortSignal](https://developer.mozilla.org/en-US/docs/Web/API/AbortSignal).
     * @returns Response for creating a sub-account.
     *
     * @throws {ApiRequestError} When the API returns an unsuccessful response.
     * @throws {TransportError} When the transport layer throws an error.
     *
     * @see https://hyperliquid.gitbook.io/hyperliquid-docs/for-developers/evm/dual-block-architecture
     * @example
     * ```ts
     * import * as hl from "@nktkas/hyperliquid";
     *
     * const privateKey = "0x..."; // or `viem`, `ethers`
     * const transport = new hl.HttpTransport(); // or `WebSocketTransport`
     * const exchClient = new hl.ExchangeClient({ wallet: privateKey, transport });
     *
     * const data = await exchClient.evmUserModify({ usingBigBlocks: true });
     * ```
     */
    evmUserModify(args: EvmUserModifyParameters, signal?: AbortSignal): Promise<SuccessResponse> {
        const { ...actionArgs } = args;
        return this._executeAction({
            action: {
                type: "evmUserModify",
                ...actionArgs,
            },
        }, signal);
    }

    /**
     * Modify an order.
     * @param args - The parameters for the request.
     * @param signal - An optional [AbortSignal](https://developer.mozilla.org/en-US/docs/Web/API/AbortSignal).
     * @returns Successful response without specific data.
     *
     * @throws {ApiRequestError} When the API returns an unsuccessful response.
     * @throws {TransportError} When the transport layer throws an error.
     *
     * @see https://hyperliquid.gitbook.io/hyperliquid-docs/for-developers/api/exchange-endpoint#modify-an-order
     * @example
     * ```ts
     * import * as hl from "@nktkas/hyperliquid";
     *
     * const privateKey = "0x..."; // or `viem`, `ethers`
     * const transport = new hl.HttpTransport(); // or `WebSocketTransport`
     * const exchClient = new hl.ExchangeClient({ wallet: privateKey, transport });
     *
     * await exchClient.modify({
     *   oid: 123,
     *   order: {
     *     a: 0,
     *     b: true,
     *     p: "31000",
     *     s: "0.2",
     *     r: false,
     *     t: { limit: { tif: "Gtc" } },
     *     c: "0x...",
     *   },
     * });
     * ```
     */
    async modify(args: ModifyParameters, signal?: AbortSignal): Promise<SuccessResponse> {
        const { vaultAddress, expiresAfter, ...actionArgs } = args;
<<<<<<< HEAD

        
        // Convert asset ID from symbol to index if symbol conversion is enabled
        if (this.hasSymbolConversion && actionArgs.order) {
            const order = actionArgs.order;
            if (typeof order.a === 'string') {
                // Convert the symbol to asset index
                const assetIndex = await this.getAssetIndex(order.a);
                actionArgs.order = { ...order, a: assetIndex };
            }
        }
=======
>>>>>>> bd34bf01
        return this._executeAction({
            action: {
                type: "modify",
                ...actionArgs,
            },
            vaultAddress: vaultAddress ?? this.defaultVaultAddress,
            expiresAfter: expiresAfter ?? await this._getDefaultExpiresAfter(),
        }, signal);
    }

    /**
     * A multi-signature request.
     * @param args - The parameters for the request.
     * @param signal - An optional [AbortSignal](https://developer.mozilla.org/en-US/docs/Web/API/AbortSignal).
     * @returns Any successful response.
     *
     * @throws {ApiRequestError} When the API returns an unsuccessful response.
     * @throws {TransportError} When the transport layer throws an error.
     *
     * @see https://hyperliquid.gitbook.io/hyperliquid-docs/hypercore/multi-sig
     * @example
     * ```ts
     * import * as hl from "@nktkas/hyperliquid";
     * import { actionSorter, signL1Action } from "@nktkas/hyperliquid/signing";
     * import { privateKeyToAccount } from "viem/accounts";
     *
     * const wallet = privateKeyToAccount("0x..."); // or any other wallet libraries
     * const multiSigUser = "0x...";
     *
     * const transport = new hl.HttpTransport(); // or `WebSocketTransport`
     * const exchClient = new hl.ExchangeClient({ wallet, transport });
     *
     * const nonce = Date.now();
     * const action = {
     *   type: "scheduleCancel",
     *   time: Date.now() + 10000,
     * } as const;
     *
     * // Create the required number of signatures
     * const signature = await signL1Action({
     *   wallet,
     *   action: [multiSigUser.toLowerCase(), wallet.address.toLowerCase(), actionSorter[action.type](action)],
     *   nonce,
     * });
     *
     * const data = await exchClient.multiSig({
     *   signatures: [signature],
     *   payload: {
     *     multiSigUser,
     *     outerSigner: wallet.address,
     *     action,
     *   },
     *   nonce,
     * });
     * ```
     */
    async multiSig<
        T extends
            | SuccessResponse
            | CancelResponseSuccess
            | CreateSubAccountResponse
            | CreateVaultResponse
            | OrderResponseSuccess
            | TwapOrderResponseSuccess
            | TwapCancelResponseSuccess,
    >(args: MultiSigParameters, signal?: AbortSignal): Promise<T> {
        const { vaultAddress, expiresAfter, nonce, ...actionArgs } = args;
        return this._executeAction({
            action: {
                type: "multiSig",
                signatureChainId: await this._getSignatureChainId(),
                ...actionArgs,
            },
            vaultAddress: vaultAddress ?? this.defaultVaultAddress,
            expiresAfter: expiresAfter ?? await this._getDefaultExpiresAfter(),
            multiSigNonce: nonce,
        }, signal);
    }

    /**
     * Place an order(s).
     * @param args - The parameters for the request.
     * @param signal - An optional [AbortSignal](https://developer.mozilla.org/en-US/docs/Web/API/AbortSignal).
     * @returns Successful variant of {@link OrderResponse} without error statuses.
     *
     * @throws {ApiRequestError} When the API returns an unsuccessful response.
     * @throws {TransportError} When the transport layer throws an error.
     *
     * @see https://hyperliquid.gitbook.io/hyperliquid-docs/for-developers/api/exchange-endpoint#place-an-order
     * @example
     * ```ts
     * import * as hl from "@nktkas/hyperliquid";
     *
     * const privateKey = "0x..."; // or `viem`, `ethers`
     * const transport = new hl.HttpTransport(); // or `WebSocketTransport`
     * const exchClient = new hl.ExchangeClient({ wallet: privateKey, transport });
     *
     * const data = await exchClient.order({
     *   orders: [
     *     {
     *       a: 0,
     *       b: true,
     *       p: "30000",
     *       s: "0.1",
     *       r: false,
     *       t: { limit: { tif: "Gtc" } },
     *       c: "0x...",
     *     },
     *   ],
     *   grouping: "na",
     * });
     * ```
     */
    async order(args: OrderParameters, signal?: AbortSignal): Promise<OrderResponseSuccess> {
        const { vaultAddress, expiresAfter, ...actionArgs } = args;
<<<<<<< HEAD

        
        // Convert asset ID from symbol to index if symbol conversion is enabled
        if (this.hasSymbolConversion && actionArgs.orders) {
            actionArgs.orders = await Promise.all(actionArgs.orders.map(async (order) => {
                if (typeof order.a === 'string') {
                    // Convert the symbol to asset index
                    const assetIndex = await this.getAssetIndex(order.a);
                    return { ...order, a: assetIndex };
                }
                return order;
            }));
        }
=======
>>>>>>> bd34bf01
        return this._executeAction({
            action: {
                type: "order",
                ...actionArgs,
            },
            vaultAddress: vaultAddress ?? this.defaultVaultAddress,
            expiresAfter: expiresAfter ?? await this._getDefaultExpiresAfter(),
        }, signal);
    }

    /**
     * Deploying HIP-3 assets.
     * @param args - The parameters for the request.
     * @param signal - An optional [AbortSignal](https://developer.mozilla.org/en-US/docs/Web/API/AbortSignal).
     * @returns Successful response without specific data.
     *
     * @throws {ApiRequestError} When the API returns an unsuccessful response.
     * @throws {TransportError} When the transport layer throws an error.
     *
     * @see https://hyperliquid.gitbook.io/hyperliquid-docs/for-developers/api/deploying-hip-3-assets
     * @example
     * ```ts
     * import * as hl from "@nktkas/hyperliquid";
     *
     * const privateKey = "0x..."; // or `viem`, `ethers`
     * const transport = new hl.HttpTransport(); // or `WebSocketTransport`
     * const exchClient = new hl.ExchangeClient({ wallet: privateKey, transport });
     *
     * await exchClient.perpDeploy({
     *   registerAsset: {
     *     maxGas: 1000000,
     *     assetRequest: {
     *       coin: "USDC",
     *       szDecimals: 8,
     *       oraclePx: "1",
     *       marginTableId: 1,
     *       onlyIsolated: false,
     *     },
     *     dex: "test",
     *   },
     * });
     * ```
     */
    perpDeploy(args: PerpDeployParameters, signal?: AbortSignal): Promise<SuccessResponse> {
        const { ...actionArgs } = args;
        return this._executeAction({
            action: {
                type: "perpDeploy",
                ...actionArgs,
            },
        }, signal);
    }

    /**
     * Transfer funds between Spot account and Perp dex account.
     * @param args - The parameters for the request.
     * @param signal - An optional [AbortSignal](https://developer.mozilla.org/en-US/docs/Web/API/AbortSignal).
     * @returns Successful response without specific data.
     *
     * @throws {ApiRequestError} When the API returns an unsuccessful response.
     * @throws {TransportError} When the transport layer throws an error.
     *
     * @see https://hyperliquid.gitbook.io/hyperliquid-docs/for-developers/api/exchange-endpoint#transfer-from-spot-account-to-perp-account-and-vice-versa
     * @example
     * ```ts
     * import * as hl from "@nktkas/hyperliquid";
     *
     * const privateKey = "0x..."; // or `viem`, `ethers`
     * const transport = new hl.HttpTransport(); // or `WebSocketTransport`
     * const exchClient = new hl.ExchangeClient({ wallet: privateKey, transport });
     *
     * await exchClient.perpDexClassTransfer({ dex: "test", token: "USDC", amount: "1", toPerp: true });
     * ```
     */
    async perpDexClassTransfer(args: PerpDexClassTransferParameters, signal?: AbortSignal): Promise<SuccessResponse> {
        const { ...actionArgs } = args;
        return this._executeAction({
            action: {
                type: "PerpDexClassTransfer",
                hyperliquidChain: this._getHyperliquidChain(),
                signatureChainId: await this._getSignatureChainId(),
                nonce: await this.nonceManager(),
                ...actionArgs,
            },
        }, signal);
    }

    /**
     * Transfer collateral tokens between different perp dexes for the same user.
     * @param args - The parameters for the request.
     * @param signal - An optional [AbortSignal](https://developer.mozilla.org/en-US/docs/Web/API/AbortSignal).
     * @returns Successful response without specific data.
     *
     * @throws {ApiRequestError} When the API returns an unsuccessful response.
     * @throws {TransportError} When the transport layer throws an error.
     *
     * @see https://hyperliquid.gitbook.io/hyperliquid-docs/for-developers/api/exchange-endpoint#transfer-from-perp-account-to-perp-account-for-builder-deployed-dex
     * @example
     * ```ts
     * import * as hl from "@nktkas/hyperliquid";
     *
     * const privateKey = "0x..."; // or `viem`, `ethers`
     * const transport = new hl.HttpTransport(); // or `WebSocketTransport`
     * const exchClient = new hl.ExchangeClient({ wallet: privateKey, transport });
     *
     * await exchClient.perpDexTransfer({ sourceDex: "", destinationDex: "test", amount: "1" });
     * ```
     */
    async perpDexTransfer(args: PerpDexTransferParameters, signal?: AbortSignal): Promise<SuccessResponse> {
        const { ...actionArgs } = args;
        return this._executeAction({
            action: {
                type: "PerpDexTransfer",
                hyperliquidChain: this._getHyperliquidChain(),
                signatureChainId: await this._getSignatureChainId(),
                nonce: await this.nonceManager(),
                ...actionArgs,
            },
        }, signal);
    }

    /**
     * Create a referral code.
     * @param args - The parameters for the request.
     * @param signal - An optional [AbortSignal](https://developer.mozilla.org/en-US/docs/Web/API/AbortSignal).
     * @returns Successful response without specific data.
     *
     * @throws {ApiRequestError} When the API returns an unsuccessful response.
     * @throws {TransportError} When the transport layer throws an error.
     *
     * @see null
     * @example
     * ```ts
     * import * as hl from "@nktkas/hyperliquid";
     *
     * const privateKey = "0x..."; // or `viem`, `ethers`
     * const transport = new hl.HttpTransport(); // or `WebSocketTransport`
     * const exchClient = new hl.ExchangeClient({ wallet: privateKey, transport });
     *
     * await exchClient.registerReferrer({ code: "..." });
     * ```
     */
    registerReferrer(args: RegisterReferrerParameters, signal?: AbortSignal): Promise<SuccessResponse> {
        const { ...actionArgs } = args;
        return this._executeAction({
            action: {
                type: "registerReferrer",
                ...actionArgs,
            },
        }, signal);
    }

    /**
     * Reserve additional rate-limited actions for a fee.
     * @param args - The parameters for the request.
     * @param signal - An optional [AbortSignal](https://developer.mozilla.org/en-US/docs/Web/API/AbortSignal).
     * @returns Successful response without specific data.
     *
     * @throws {ApiRequestError} When the API returns an unsuccessful response.
     * @throws {TransportError} When the transport layer throws an error.
     *
     * @see https://hyperliquid.gitbook.io/hyperliquid-docs/for-developers/api/exchange-endpoint#reserve-additional-actions
     * @example
     * ```ts
     * import * as hl from "@nktkas/hyperliquid";
     *
     * const privateKey = "0x..."; // or `viem`, `ethers`
     * const transport = new hl.HttpTransport(); // or `WebSocketTransport`
     * const exchClient = new hl.ExchangeClient({ wallet: privateKey, transport });
     *
     * await exchClient.reserveRequestWeight({ weight: 10 });
     * ```
     */
    async reserveRequestWeight(args: ReserveRequestWeightParameters, signal?: AbortSignal): Promise<SuccessResponse> {
        const { expiresAfter, ...actionArgs } = args;
        return this._executeAction({
            action: {
                type: "reserveRequestWeight",
                ...actionArgs,
            },
            expiresAfter: expiresAfter ?? await this._getDefaultExpiresAfter(),
        }, signal);
    }

    /**
     * Schedule a cancel-all operation at a future time.
     * @param args - The parameters for the request.
     * @param signal - An optional [AbortSignal](https://developer.mozilla.org/en-US/docs/Web/API/AbortSignal).
     * @returns Successful response without specific data.
     *
     * @throws {ApiRequestError} When the API returns an unsuccessful response.
     * @throws {TransportError} When the transport layer throws an error.
     *
     * @see https://hyperliquid.gitbook.io/hyperliquid-docs/for-developers/api/exchange-endpoint#schedule-cancel-dead-mans-switch
     * @example
     * ```ts
     * import * as hl from "@nktkas/hyperliquid";
     *
     * const privateKey = "0x..."; // or `viem`, `ethers`
     * const transport = new hl.HttpTransport(); // or `WebSocketTransport`
     * const exchClient = new hl.ExchangeClient({ wallet: privateKey, transport });
     *
     * await exchClient.scheduleCancel({ time: Date.now() + 10_000 });
     * ```
     */
    async scheduleCancel(args?: ScheduleCancelParameters, signal?: AbortSignal): Promise<SuccessResponse>;
    async scheduleCancel(signal?: AbortSignal): Promise<SuccessResponse>;
    async scheduleCancel(
        args_or_signal?: ScheduleCancelParameters | AbortSignal,
        maybeSignal?: AbortSignal,
    ): Promise<SuccessResponse> {
        const args = args_or_signal instanceof AbortSignal ? {} : args_or_signal ?? {};
        const signal = args_or_signal instanceof AbortSignal ? args_or_signal : maybeSignal;
        const { vaultAddress, expiresAfter, ...actionArgs } = args;
        return this._executeAction({
            action: {
                type: "scheduleCancel",
                ...actionArgs,
            },
            vaultAddress: vaultAddress ?? this.defaultVaultAddress,
            expiresAfter: expiresAfter ?? await this._getDefaultExpiresAfter(),
        }, signal);
    }

    /**
     * Set the display name in the leaderboard.
     * @param args - The parameters for the request.
     * @param signal - An optional [AbortSignal](https://developer.mozilla.org/en-US/docs/Web/API/AbortSignal).
     * @returns Successful response without specific data.
     *
     * @throws {ApiRequestError} When the API returns an unsuccessful response.
     * @throws {TransportError} When the transport layer throws an error.
     *
     * @see null
     * @example
     * ```ts
     * import * as hl from "@nktkas/hyperliquid";
     *
     * const privateKey = "0x..."; // or `viem`, `ethers`
     * const transport = new hl.HttpTransport(); // or `WebSocketTransport`
     * const exchClient = new hl.ExchangeClient({ wallet: privateKey, transport });
     *
     * await exchClient.setDisplayName({ displayName: "..." });
     * ```
     */
    setDisplayName(args: SetDisplayNameParameters, signal?: AbortSignal): Promise<SuccessResponse> {
        const { ...actionArgs } = args;
        return this._executeAction({
            action: {
                type: "setDisplayName",
                ...actionArgs,
            },
        }, signal);
    }

    /**
     * Set a referral code.
     * @param args - The parameters for the request.
     * @param signal - An optional [AbortSignal](https://developer.mozilla.org/en-US/docs/Web/API/AbortSignal).
     * @returns Successful response without specific data.
     *
     * @throws {ApiRequestError} When the API returns an unsuccessful response.
     * @throws {TransportError} When the transport layer throws an error.
     *
     * @see null
     * @example
     * ```ts
     * import * as hl from "@nktkas/hyperliquid";
     *
     * const privateKey = "0x..."; // or `viem`, `ethers`
     * const transport = new hl.HttpTransport(); // or `WebSocketTransport`
     * const exchClient = new hl.ExchangeClient({ wallet: privateKey, transport });
     *
     * await exchClient.setReferrer({ code: "..." });
     * ```
     */
    setReferrer(args: SetReferrerParameters, signal?: AbortSignal): Promise<SuccessResponse> {
        const { ...actionArgs } = args;
        return this._executeAction({
            action: {
                type: "setReferrer",
                ...actionArgs,
            },
        }, signal);
    }

    /**
     * Deploying HIP-1 and HIP-2 assets.
     * @param args - The parameters for the request.
     * @param signal - An optional [AbortSignal](https://developer.mozilla.org/en-US/docs/Web/API/AbortSignal).
     * @returns Successful response without specific data.
     *
     * @throws {ApiRequestError} When the API returns an unsuccessful response.
     * @throws {TransportError} When the transport layer throws an error.
     *
     * @see https://hyperliquid.gitbook.io/hyperliquid-docs/for-developers/api/deploying-hip-1-and-hip-2-assets
     * @example
     * ```ts
     * import * as hl from "@nktkas/hyperliquid";
     *
     * const privateKey = "0x..."; // or `viem`, `ethers`
     * const transport = new hl.HttpTransport(); // or `WebSocketTransport`
     * const exchClient = new hl.ExchangeClient({ wallet: privateKey, transport });
     *
     * await exchClient.spotDeploy({
     *   registerToken2: {
     *     spec: {
     *       name: "USDC",
     *       szDecimals: 8,
     *       weiDecimals: 8,
     *     },
     *     maxGas: 1000000,
     *     fullName: "USD Coin",
     *   },
     * });
     * ```
     */
    spotDeploy(args: SpotDeployParameters, signal?: AbortSignal): Promise<SuccessResponse> {
        const { ...actionArgs } = args;
        return this._executeAction({
            action: {
                type: "spotDeploy",
                ...actionArgs,
            },
        }, signal);
    }

    /**
     * Send spot assets to another address.
     * @param args - The parameters for the request.
     * @param signal - An optional [AbortSignal](https://developer.mozilla.org/en-US/docs/Web/API/AbortSignal).
     * @returns Successful response without specific data.
     *
     * @throws {ApiRequestError} When the API returns an unsuccessful response.
     * @throws {TransportError} When the transport layer throws an error.
     *
     * @see https://hyperliquid.gitbook.io/hyperliquid-docs/for-developers/api/exchange-endpoint#core-spot-transfer
     * @example
     * ```ts
     * import * as hl from "@nktkas/hyperliquid";
     *
     * const privateKey = "0x..."; // or `viem`, `ethers`
     * const transport = new hl.HttpTransport(); // or `WebSocketTransport`
     * const exchClient = new hl.ExchangeClient({ wallet: privateKey, transport });
     *
     * await exchClient.spotSend({
     *   destination: "0x...",
     *   token: "USDC:0xeb62eee3685fc4c43992febcd9e75443",
     *   amount: "1",
     * });
     * ```
     */
    async spotSend(args: SpotSendParameters, signal?: AbortSignal): Promise<SuccessResponse> {
        const { ...actionArgs } = args;
        return this._executeAction({
            action: {
                type: "spotSend",
                hyperliquidChain: this._getHyperliquidChain(),
                signatureChainId: await this._getSignatureChainId(),
                time: await this.nonceManager(),
                ...actionArgs,
            },
        }, signal);
    }

    /**
     * Modify a sub-account's.
     * @param args - The parameters for the request.
     * @param signal - An optional [AbortSignal](https://developer.mozilla.org/en-US/docs/Web/API/AbortSignal).
     * @returns Successful response without specific data.
     *
     * @throws {ApiRequestError} When the API returns an unsuccessful response.
     * @throws {TransportError} When the transport layer throws an error.
     *
     * @see null
     * @example
     * ```ts
     * import * as hl from "@nktkas/hyperliquid";
     *
     * const privateKey = "0x..."; // or `viem`, `ethers`
     * const transport = new hl.HttpTransport(); // or `WebSocketTransport`
     * const exchClient = new hl.ExchangeClient({ wallet: privateKey, transport });
     *
     * await exchClient.subAccountModify({ subAccountUser: "0x...", name: "..."  });
     * ```
     */
    subAccountModify(args: SubAccountModifyParameters, signal?: AbortSignal): Promise<SuccessResponse> {
        const { ...actionArgs } = args;
        return this._executeAction({
            action: {
                type: "subAccountModify",
                ...actionArgs,
            },
        }, signal);
    }

    /**
     * Opt Out of Spot Dusting.
     * @param args - The parameters for the request.
     * @param signal - An optional [AbortSignal](https://developer.mozilla.org/en-US/docs/Web/API/AbortSignal).
     * @returns Successful response without specific data.
     *
     * @throws {ApiRequestError} When the API returns an unsuccessful response.
     * @throws {TransportError} When the transport layer throws an error.
     *
     * @see null
     * @example
     * ```ts
     * import * as hl from "@nktkas/hyperliquid";
     *
     * const privateKey = "0x..."; // or `viem`, `ethers`
     * const transport = new hl.HttpTransport(); // or `WebSocketTransport`
     * const exchClient = new hl.ExchangeClient({ wallet: privateKey, transport });
     *
     * await exchClient.spotUser({ toggleSpotDusting: { optOut: false } });
     * ```
     */
    spotUser(args: SpotUserParameters, signal?: AbortSignal): Promise<SuccessResponse> {
        const { ...actionArgs } = args;
        return this._executeAction({
            action: {
                type: "spotUser",
                ...actionArgs,
            },
        }, signal);
    }

    /**
     * Transfer between sub-accounts (spot).
     * @param args - The parameters for the request.
     * @param signal - An optional [AbortSignal](https://developer.mozilla.org/en-US/docs/Web/API/AbortSignal).
     * @returns Successful response without specific data.
     *
     * @throws {ApiRequestError} When the API returns an unsuccessful response.
     * @throws {TransportError} When the transport layer throws an error.
     *
     * @see null
     * @example
     * ```ts
     * import * as hl from "@nktkas/hyperliquid";
     *
     * const privateKey = "0x..."; // or `viem`, `ethers`
     * const transport = new hl.HttpTransport(); // or `WebSocketTransport`
     * const exchClient = new hl.ExchangeClient({ wallet: privateKey, transport });
     *
     * await exchClient.subAccountSpotTransfer({
     *   subAccountUser: "0x...",
     *   isDeposit: true,
     *   token: "USDC:0xeb62eee3685fc4c43992febcd9e75443",
     *   amount: "1",
     * });
     * ```
     */
    subAccountSpotTransfer(args: SubAccountSpotTransferParameters, signal?: AbortSignal): Promise<SuccessResponse> {
        const { ...actionArgs } = args;
        return this._executeAction({
            action: {
                type: "subAccountSpotTransfer",
                ...actionArgs,
            },
        }, signal);
    }

    /**
     * Transfer between sub-accounts (perpetual).
     * @param args - The parameters for the request.
     * @param signal - An optional [AbortSignal](https://developer.mozilla.org/en-US/docs/Web/API/AbortSignal).
     * @returns Successful response without specific data.
     *
     * @throws {ApiRequestError} When the API returns an unsuccessful response.
     * @throws {TransportError} When the transport layer throws an error.
     *
     * @see null
     * @example
     * ```ts
     * import * as hl from "@nktkas/hyperliquid";
     *
     * const privateKey = "0x..."; // or `viem`, `ethers`
     * const transport = new hl.HttpTransport(); // or `WebSocketTransport`
     * const exchClient = new hl.ExchangeClient({ wallet: privateKey, transport });
     *
     * await exchClient.subAccountTransfer({ subAccountUser: "0x...", isDeposit: true, usd: 1 * 1e6 });
     * ```
     */
    subAccountTransfer(args: SubAccountTransferParameters, signal?: AbortSignal): Promise<SuccessResponse> {
        const { ...actionArgs } = args;
        return this._executeAction({
            action: {
                type: "subAccountTransfer",
                ...actionArgs,
            },
        }, signal);
    }

    /**
     * Delegate or undelegate native tokens to or from a validator.
     * @param args - The parameters for the request.
     * @param signal - An optional [AbortSignal](https://developer.mozilla.org/en-US/docs/Web/API/AbortSignal).
     * @returns Successful response without specific data.
     *
     * @throws {ApiRequestError} When the API returns an unsuccessful response.
     * @throws {TransportError} When the transport layer throws an error.
     *
     * @see https://hyperliquid.gitbook.io/hyperliquid-docs/for-developers/api/exchange-endpoint#delegate-or-undelegate-stake-from-validator
     * @example
     * ```ts
     * import * as hl from "@nktkas/hyperliquid";
     *
     * const privateKey = "0x..."; // or `viem`, `ethers`
     * const transport = new hl.HttpTransport(); // or `WebSocketTransport`
     * const exchClient = new hl.ExchangeClient({ wallet: privateKey, transport });
     *
     * await exchClient.tokenDelegate({ validator: "0x...", isUndelegate: true, wei: 1 * 1e8 });
     * ```
     */
    async tokenDelegate(args: TokenDelegateParameters, signal?: AbortSignal): Promise<SuccessResponse> {
        const { ...actionArgs } = args;
        return this._executeAction({
            action: {
                type: "tokenDelegate",
                hyperliquidChain: this._getHyperliquidChain(),
                signatureChainId: await this._getSignatureChainId(),
                nonce: await this.nonceManager(),
                ...actionArgs,
            },
        }, signal);
    }

    /**
     * Cancel a TWAP order.
     * @param args - The parameters for the request.
     * @param signal - An optional [AbortSignal](https://developer.mozilla.org/en-US/docs/Web/API/AbortSignal).
     * @returns Successful variant of {@link TwapCancelResponse} without error status.
     *
     * @throws {ApiRequestError} When the API returns an unsuccessful response.
     * @throws {TransportError} When the transport layer throws an error.
     *
     * @see https://hyperliquid.gitbook.io/hyperliquid-docs/for-developers/api/exchange-endpoint#cancel-a-twap-order
     * @example
     * ```ts
     * import * as hl from "@nktkas/hyperliquid";
     *
     * const privateKey = "0x..."; // or `viem`, `ethers`
     * const transport = new hl.HttpTransport(); // or `WebSocketTransport`
     * const exchClient = new hl.ExchangeClient({ wallet: privateKey, transport });
     *
     * const data = await exchClient.twapCancel({ a: 0, t: 1 });
     * ```
     */
    async twapCancel(args: TwapCancelParameters, signal?: AbortSignal): Promise<TwapCancelResponseSuccess> {
        const { vaultAddress, expiresAfter, ...actionArgs } = args;
<<<<<<< HEAD

        if (this.hasSymbolConversion && actionArgs.a && typeof actionArgs.a === 'string') {
            // Convert the symbol to asset index
            const assetIndex = await this.getAssetIndex(actionArgs.a);
            actionArgs.a = assetIndex;
        }

=======
>>>>>>> bd34bf01
        return this._executeAction({
            action: {
                type: "twapCancel",
                ...actionArgs,
            },
            vaultAddress: vaultAddress ?? this.defaultVaultAddress,
            expiresAfter: expiresAfter ?? await this._getDefaultExpiresAfter(),
        }, signal);
    }

    /**
     * Place a TWAP order.
     * @param args - The parameters for the request.
     * @param signal - An optional [AbortSignal](https://developer.mozilla.org/en-US/docs/Web/API/AbortSignal).
     * @returns Successful variant of {@link TwapOrderResponse} without error status.
     *
     * @throws {ApiRequestError} When the API returns an unsuccessful response.
     * @throws {TransportError} When the transport layer throws an error.
     *
     * @see https://hyperliquid.gitbook.io/hyperliquid-docs/for-developers/api/exchange-endpoint#place-a-twap-order
     * @example
     * ```ts
     * import * as hl from "@nktkas/hyperliquid";
     *
     * const privateKey = "0x..."; // or `viem`, `ethers`
     * const transport = new hl.HttpTransport(); // or `WebSocketTransport`
     * const exchClient = new hl.ExchangeClient({ wallet: privateKey, transport });
     *
     * const data = await exchClient.twapOrder({
     *   twap: {
     *     a: 0,
     *     b: true,
     *     s: "1",
     *     r: false,
     *     m: 10,
     *     t: true,
     *   },
     * });
     * ```
     */
    async twapOrder(args: TwapOrderParameters, signal?: AbortSignal): Promise<TwapOrderResponseSuccess> {
        const { vaultAddress, expiresAfter, ...actionArgs } = args;
<<<<<<< HEAD

        // Convert asset IDs from symbols to indices if symbol conversion is enabled
        if (this.hasSymbolConversion && actionArgs.a && typeof actionArgs.a === 'string') {
            // Convert the symbol to asset index
            const assetIndex = await this.getAssetIndex(actionArgs.a);
            actionArgs.a = assetIndex;
        }

=======
>>>>>>> bd34bf01
        return this._executeAction({
            action: {
                type: "twapOrder",
                ...actionArgs,
            },
            vaultAddress: vaultAddress ?? this.defaultVaultAddress,
            expiresAfter: expiresAfter ?? await this._getDefaultExpiresAfter(),
        }, signal);
    }

    /**
     * Add or remove margin from isolated position.
     * @param args - The parameters for the request.
     * @param signal - An optional [AbortSignal](https://developer.mozilla.org/en-US/docs/Web/API/AbortSignal).
     * @returns Successful response without specific data.
     *
     * @throws {ApiRequestError} When the API returns an unsuccessful response.
     * @throws {TransportError} When the transport layer throws an error.
     *
     * @see https://hyperliquid.gitbook.io/hyperliquid-docs/for-developers/api/exchange-endpoint#update-isolated-margin
     * @example
     * ```ts
     * import * as hl from "@nktkas/hyperliquid";
     *
     * const privateKey = "0x..."; // or `viem`, `ethers`
     * const transport = new hl.HttpTransport(); // or `WebSocketTransport`
     * const exchClient = new hl.ExchangeClient({ wallet: privateKey, transport });
     *
     * await exchClient.updateIsolatedMargin({ asset: 0, isBuy: true, ntli: 1 * 1e6 });
     * ```
     */
    async updateIsolatedMargin(args: UpdateIsolatedMarginParameters, signal?: AbortSignal): Promise<SuccessResponse> {
        const { vaultAddress, expiresAfter, ...actionArgs } = args;
<<<<<<< HEAD
        
        // Convert asset IDs from symbols to indices if symbol conversion is enabled
        if (this.hasSymbolConversion && actionArgs.asset && typeof actionArgs.asset === 'string') {
            // Convert the symbol to asset index
            const assetIndex = await this.getAssetIndex(actionArgs.asset);
            actionArgs.asset = assetIndex;
        }

=======
>>>>>>> bd34bf01
        return this._executeAction({
            action: {
                type: "updateIsolatedMargin",
                ...actionArgs,
            },
            vaultAddress: vaultAddress ?? this.defaultVaultAddress,
            expiresAfter: expiresAfter ?? await this._getDefaultExpiresAfter(),
        }, signal);
    }

    /**
     * Update cross or isolated leverage on a coin.
     * @param args - The parameters for the request.
     * @param signal - An optional [AbortSignal](https://developer.mozilla.org/en-US/docs/Web/API/AbortSignal).
     * @returns Successful response without specific data.
     *
     * @throws {ApiRequestError} When the API returns an unsuccessful response.
     * @throws {TransportError} When the transport layer throws an error.
     *
     * @see https://hyperliquid.gitbook.io/hyperliquid-docs/for-developers/api/exchange-endpoint#update-leverage
     * @example
     * ```ts
     * import * as hl from "@nktkas/hyperliquid";
     *
     * const privateKey = "0x..."; // or `viem`, `ethers`
     * const transport = new hl.HttpTransport(); // or `WebSocketTransport`
     * const exchClient = new hl.ExchangeClient({ wallet: privateKey, transport });
     *
     * await exchClient.updateLeverage({ asset: 0, isCross: true, leverage: 5 });
     * ```
     */
    async updateLeverage(args: UpdateLeverageParameters, signal?: AbortSignal): Promise<SuccessResponse> {
        const { vaultAddress, expiresAfter, ...actionArgs } = args;
<<<<<<< HEAD

        // Convert asset IDs from symbols to indices if symbol conversion is enabled
        if (this.hasSymbolConversion && actionArgs.asset && typeof actionArgs.asset === 'string') {
            // Convert the symbol to asset index
            const assetIndex = await this.getAssetIndex(actionArgs.asset);
            actionArgs.asset = assetIndex;
        }
=======
>>>>>>> bd34bf01
        return this._executeAction({
            action: {
                type: "updateLeverage",
                ...actionArgs,
            },
            vaultAddress: vaultAddress ?? this.defaultVaultAddress,
            expiresAfter: expiresAfter ?? await this._getDefaultExpiresAfter(),
        }, signal);
    }

    /**
     * Transfer funds between Spot account and Perp account.
     * @param args - The parameters for the request.
     * @param signal - An optional [AbortSignal](https://developer.mozilla.org/en-US/docs/Web/API/AbortSignal).
     * @returns Successful response without specific data.
     *
     * @throws {ApiRequestError} When the API returns an unsuccessful response.
     * @throws {TransportError} When the transport layer throws an error.
     *
     * @see https://hyperliquid.gitbook.io/hyperliquid-docs/for-developers/api/exchange-endpoint#transfer-from-spot-account-to-perp-account-and-vice-versa
     * @example
     * ```ts
     * import * as hl from "@nktkas/hyperliquid";
     *
     * const privateKey = "0x..."; // or `viem`, `ethers`
     * const transport = new hl.HttpTransport(); // or `WebSocketTransport`
     * const exchClient = new hl.ExchangeClient({ wallet: privateKey, transport });
     *
     * await exchClient.usdClassTransfer({ amount: "1", toPerp: true });
     * ```
     */
    async usdClassTransfer(args: UsdClassTransferParameters, signal?: AbortSignal): Promise<SuccessResponse> {
        const { ...actionArgs } = args;
        return this._executeAction({
            action: {
                type: "usdClassTransfer",
                hyperliquidChain: this._getHyperliquidChain(),
                signatureChainId: await this._getSignatureChainId(),
                nonce: await this.nonceManager(),
                ...actionArgs,
            },
        }, signal);
    }

    /**
     * Send usd to another address.
     * @param args - The parameters for the request.
     * @param signal - An optional [AbortSignal](https://developer.mozilla.org/en-US/docs/Web/API/AbortSignal).
     * @returns Successful response without specific data.
     *
     * @throws {ApiRequestError} When the API returns an unsuccessful response.
     * @throws {TransportError} When the transport layer throws an error.
     *
     * @see https://hyperliquid.gitbook.io/hyperliquid-docs/for-developers/api/exchange-endpoint#core-usdc-transfer
     * @example
     * ```ts
     * import * as hl from "@nktkas/hyperliquid";
     *
     * const privateKey = "0x..."; // or `viem`, `ethers`
     * const transport = new hl.HttpTransport(); // or `WebSocketTransport`
     * const exchClient = new hl.ExchangeClient({ wallet: privateKey, transport });
     *
     * await exchClient.usdSend({ destination: "0x...", amount: "1" });
     * ```
     */
    async usdSend(args: UsdSendParameters, signal?: AbortSignal): Promise<SuccessResponse> {
        const { ...actionArgs } = args;
        return this._executeAction({
            action: {
                type: "usdSend",
                hyperliquidChain: this._getHyperliquidChain(),
                signatureChainId: await this._getSignatureChainId(),
                time: await this.nonceManager(),
                ...actionArgs,
            },
        }, signal);
    }

    /**
     * Distribute funds from a vault between followers.
     * @param args - The parameters for the request.
     * @param signal - An optional [AbortSignal](https://developer.mozilla.org/en-US/docs/Web/API/AbortSignal).
     * @returns Successful response without specific data.
     *
     * @throws {ApiRequestError} When the API returns an unsuccessful response.
     * @throws {TransportError} When the transport layer throws an error.
     *
     * @see null
     * @example
     * ```ts
     * import * as hl from "@nktkas/hyperliquid";
     *
     * const privateKey = "0x..."; // or `viem`, `ethers`
     * const transport = new hl.HttpTransport(); // or `WebSocketTransport`
     * const exchClient = new hl.ExchangeClient({ wallet: privateKey, transport });
     *
     * await exchClient.vaultDistribute({ vaultAddress: "0x...", usd: 10 * 1e6 });
     * ```
     */
    vaultDistribute(args: VaultDistributeParameters, signal?: AbortSignal): Promise<SuccessResponse> {
        const { ...actionArgs } = args;
        return this._executeAction({
            action: {
                type: "vaultDistribute",
                ...actionArgs,
            },
        }, signal);
    }

    /**
     * Modify a vault's configuration.
     * @param args - The parameters for the request.
     * @param signal - An optional [AbortSignal](https://developer.mozilla.org/en-US/docs/Web/API/AbortSignal).
     * @returns Successful response without specific data.
     *
     * @throws {ApiRequestError} When the API returns an unsuccessful response.
     * @throws {TransportError} When the transport layer throws an error.
     *
     * @see null
     * @example
     * ```ts
     * import * as hl from "@nktkas/hyperliquid";
     *
     * const privateKey = "0x..."; // or `viem`, `ethers`
     * const transport = new hl.HttpTransport(); // or `WebSocketTransport`
     * const exchClient = new hl.ExchangeClient({ wallet: privateKey, transport });
     *
     * await exchClient.vaultModify({
     *   vaultAddress: "0x...",
     *   allowDeposits: true,
     *   alwaysCloseOnWithdraw: false,
     * });
     * ```
     */
    vaultModify(args: VaultModifyParameters, signal?: AbortSignal): Promise<SuccessResponse> {
        const { ...actionArgs } = args;
        return this._executeAction({
            action: {
                type: "vaultModify",
                ...actionArgs,
            },
        }, signal);
    }

    /**
     * Deposit or withdraw from a vault.
     * @param args - The parameters for the request.
     * @param signal - An optional [AbortSignal](https://developer.mozilla.org/en-US/docs/Web/API/AbortSignal).
     * @returns Successful response without specific data.
     *
     * @throws {ApiRequestError} When the API returns an unsuccessful response.
     * @throws {TransportError} When the transport layer throws an error.
     *
     * @see https://hyperliquid.gitbook.io/hyperliquid-docs/for-developers/api/exchange-endpoint#deposit-or-withdraw-from-a-vault
     * @example
     * ```ts
     * import * as hl from "@nktkas/hyperliquid";
     *
     * const privateKey = "0x..."; // or `viem`, `ethers`
     * const transport = new hl.HttpTransport(); // or `WebSocketTransport`
     * const exchClient = new hl.ExchangeClient({ wallet: privateKey, transport });
     *
     * await exchClient.vaultTransfer({ vaultAddress: "0x...", isDeposit: true, usd: 10 * 1e6 });
     * ```
     */
    async vaultTransfer(args: VaultTransferParameters, signal?: AbortSignal): Promise<SuccessResponse> {
        const { expiresAfter, ...actionArgs } = args;
        return this._executeAction({
            action: {
                type: "vaultTransfer",
                ...actionArgs,
            },
            expiresAfter: expiresAfter ?? await this._getDefaultExpiresAfter(),
        }, signal);
    }

    /**
     * Initiate a withdrawal request.
     * @param args - The parameters for the request.
     * @param signal - An optional [AbortSignal](https://developer.mozilla.org/en-US/docs/Web/API/AbortSignal).
     * @returns Successful response without specific data.
     *
     * @throws {ApiRequestError} When the API returns an unsuccessful response.
     * @throws {TransportError} When the transport layer throws an error.
     *
     * @see https://hyperliquid.gitbook.io/hyperliquid-docs/for-developers/api/exchange-endpoint#initiate-a-withdrawal-request
     * @example
     * ```ts
     * import * as hl from "@nktkas/hyperliquid";
     *
     * const privateKey = "0x..."; // or `viem`, `ethers`
     * const transport = new hl.HttpTransport(); // or `WebSocketTransport`
     * const exchClient = new hl.ExchangeClient({ wallet: privateKey, transport });
     *
     * await exchClient.withdraw3({ destination: "0x...", amount: "1" });
     * ```
     */
    async withdraw3(args: Withdraw3Parameters, signal?: AbortSignal): Promise<SuccessResponse> {
        const { ...actionArgs } = args;
        return this._executeAction({
            action: {
                type: "withdraw3",
                hyperliquidChain: this._getHyperliquidChain(),
                signatureChainId: await this._getSignatureChainId(),
                time: await this.nonceManager(),
                ...actionArgs,
            },
        }, signal);
    }
<<<<<<< HEAD

    protected async _executeAction<
        T extends
            | SuccessResponse
            | CancelResponseSuccess
            | CreateSubAccountResponse
            | CreateVaultResponse
            | OrderResponseSuccess
            | TwapOrderResponseSuccess
            | TwapCancelResponseSuccess,
    >(
        args: {
            action: Parameters<typeof actionSorter[keyof typeof actionSorter]>[0];
            vaultAddress?: Hex;
            expiresAfter?: number;
            multiSigNonce?: number;
        },
        signal?: AbortSignal,
    ): Promise<T> {
        const { action, vaultAddress, expiresAfter, multiSigNonce } = args;

=======

    protected async _executeAction<
        T extends
            | SuccessResponse
            | CancelResponseSuccess
            | CreateSubAccountResponse
            | CreateVaultResponse
            | OrderResponseSuccess
            | TwapOrderResponseSuccess
            | TwapCancelResponseSuccess,
    >(
        args: {
            action: Parameters<typeof actionSorter[keyof typeof actionSorter]>[0];
            vaultAddress?: Hex;
            expiresAfter?: number;
            multiSigNonce?: number;
        },
        signal?: AbortSignal,
    ): Promise<T> {
        const { action, vaultAddress, expiresAfter, multiSigNonce } = args;

>>>>>>> bd34bf01
        // Sign an action

        // deno-lint-ignore no-explicit-any
        const sortedAction = actionSorter[action.type](action as any); // TypeScript cannot infer a type from a dynamic function call

        let nonce: number;
        if (sortedAction.type === "multiSig") { // Multi-signature action
            nonce = multiSigNonce!;
        } else if ("signatureChainId" in sortedAction) { // User-signed action
            nonce = "nonce" in sortedAction ? sortedAction.nonce : sortedAction.time;
        } else { // L1 action
            nonce = await this.nonceManager();
        }

        let signature: Signature;
        if (sortedAction.type === "multiSig") { // Multi-signature action
            // deno-lint-ignore no-explicit-any
            const actionWithoutType = structuredClone<any>(sortedAction);
            delete actionWithoutType.type;
            signature = await signMultiSigAction({
                wallet: this.wallet,
                action: actionWithoutType,
                nonce,
                isTestnet: this.isTestnet,
                vaultAddress,
                expiresAfter,
            });
        } else if ("signatureChainId" in sortedAction) { // User-signed action
            signature = await signUserSignedAction({
                wallet: this.wallet,
                action: sortedAction,
                types: userSignedActionEip712Types[sortedAction.type],
            });
            if ("agentName" in sortedAction && sortedAction.agentName === "") sortedAction.agentName = null;
        } else { // L1 action
            signature = await signL1Action({
                wallet: this.wallet,
                action: sortedAction,
                nonce,
                isTestnet: this.isTestnet,
                vaultAddress,
                expiresAfter,
            });
        }

        // Send a request
        const response = await this.transport.request(
            "exchange",
            { action: sortedAction, signature, nonce, vaultAddress, expiresAfter },
            signal,
        ) as
            | SuccessResponse
            | ErrorResponse
            | CancelResponse
            | CreateSubAccountResponse
            | CreateVaultResponse
            | OrderResponse
            | TwapOrderResponse
            | TwapCancelResponse;
        this._validateResponse<T>(response);
        return response;
    }

    /** Guesses the chain ID based on the wallet type or the isTestnet flag. */
    protected async _guessSignatureChainId(): Promise<Hex> {
        // Trying to get chain ID of the wallet
        if (isAbstractViemWalletClient(this.wallet)) {
            if ("getChainId" in this.wallet && typeof this.wallet.getChainId === "function") {
                const chainId = await this.wallet.getChainId() as number;
                return `0x${chainId.toString(16)}`;
            }
        } else if (isAbstractEthersSigner(this.wallet) || isAbstractEthersV5Signer(this.wallet)) {
            if (
                "provider" in this.wallet &&
                typeof this.wallet.provider === "object" && this.wallet.provider !== null &&
                "getNetwork" in this.wallet.provider &&
                typeof this.wallet.provider.getNetwork === "function"
            ) {
                const network = await this.wallet.provider.getNetwork() as { chainId: number | bigint };
                return `0x${network.chainId.toString(16)}`;
            }
        } else if (isAbstractWindowEthereum(this.wallet)) {
            const [chainId] = await this.wallet.request({ method: "eth_chainId", params: [] }) as Hex[];
            return chainId;
        }
        // Attempt to guess chain ID based on isTestnet
        return this.isTestnet ? "0x66eee" : "0xa4b1";
    }

    /** Get the default expiration time for an action. */
    protected async _getDefaultExpiresAfter(): Promise<number | undefined> {
        return typeof this.defaultExpiresAfter === "number"
            ? this.defaultExpiresAfter
            : await this.defaultExpiresAfter?.();
    }

    /** Get the signature chain ID for the wallet. */
    protected async _getSignatureChainId(): Promise<Hex> {
        return typeof this.signatureChainId === "string" ? this.signatureChainId : await this.signatureChainId();
    }

    /** Get the Hyperliquid chain based on the isTestnet flag. */
    protected _getHyperliquidChain(): "Mainnet" | "Testnet" {
        return this.isTestnet ? "Testnet" : "Mainnet";
    }

    /** Validate a response from the API. */
    protected _validateResponse<
        T extends
            | SuccessResponse
            | CancelResponseSuccess
            | CreateSubAccountResponse
            | CreateVaultResponse
            | OrderResponseSuccess
            | TwapOrderResponseSuccess
            | TwapCancelResponseSuccess,
    >(
        response:
            | SuccessResponse
            | ErrorResponse
            | CancelResponse
            | CreateSubAccountResponse
            | CreateVaultResponse
            | OrderResponse
            | TwapOrderResponse
            | TwapCancelResponse,
    ): asserts response is T {
        if (response.status === "err") {
            throw new ApiRequestError(response as ErrorResponse);
        } else if (response.response.type === "order" || response.response.type === "cancel") {
            if (response.response.data.statuses.some((status) => typeof status === "object" && "error" in status)) {
                throw new ApiRequestError(response as OrderResponse | CancelResponse);
            }
        } else if (response.response.type === "twapOrder" || response.response.type === "twapCancel") {
            if (typeof response.response.data.status === "object" && "error" in response.response.data.status) {
                throw new ApiRequestError(response as TwapOrderResponse | TwapCancelResponse);
            }
        }
    }

    async [Symbol.asyncDispose](): Promise<void> {
        await this.transport[Symbol.asyncDispose]?.();
    }
}<|MERGE_RESOLUTION|>--- conflicted
+++ resolved
@@ -135,6 +135,15 @@
     // deno-lint-ignore ban-types
     & (T["expiresAfter"] extends undefined ? {} : Pick<T, "expiresAfter">);
 
+type ExtractRequestParameters<T extends BaseExchangeRequest> =
+    & (T["action"] extends { signatureChainId: unknown }
+        ? Omit<T["action"], "type" | "signatureChainId" | "hyperliquidChain" | "nonce" | "time"> // user-signed actions
+        : Omit<T["action"], "type">) // L1 actions
+    // deno-lint-ignore ban-types
+    & (T["vaultAddress"] extends undefined ? {} : Pick<T, "vaultAddress">)
+    // deno-lint-ignore ban-types
+    & (T["expiresAfter"] extends undefined ? {} : Pick<T, "expiresAfter">);
+
 /** Parameters for the {@linkcode ExchangeClient.approveAgent} method. */
 export type ApproveAgentParameters = ExtractRequestParameters<ApproveAgentRequest>;
 
@@ -603,7 +612,6 @@
      */
     async cancel(args: CancelParameters, signal?: AbortSignal): Promise<CancelResponseSuccess> {
         const { vaultAddress, expiresAfter, ...actionArgs } = args;
-<<<<<<< HEAD
         
         // Convert asset IDs from symbols to indices if symbol conversion is enabled
         if (this.hasSymbolConversion && actionArgs.cancels) {
@@ -617,8 +625,6 @@
             }));
         }
 
-=======
->>>>>>> bd34bf01
         return this._executeAction({
             action: {
                 type: "cancel",
@@ -656,7 +662,6 @@
      */
     async cancelByCloid(args: CancelByCloidParameters, signal?: AbortSignal): Promise<CancelResponseSuccess> {
         const { vaultAddress, expiresAfter, ...actionArgs } = args;
-<<<<<<< HEAD
         
          // Convert asset IDs from symbols to indices if symbol conversion is enabled
         if (this.hasSymbolConversion && actionArgs.cancels) {
@@ -671,8 +676,6 @@
         }
 
 
-=======
->>>>>>> bd34bf01
         return this._executeAction({
             action: {
                 type: "cancelByCloid",
@@ -1048,7 +1051,6 @@
      */
     async modify(args: ModifyParameters, signal?: AbortSignal): Promise<SuccessResponse> {
         const { vaultAddress, expiresAfter, ...actionArgs } = args;
-<<<<<<< HEAD
 
         
         // Convert asset ID from symbol to index if symbol conversion is enabled
@@ -1060,8 +1062,6 @@
                 actionArgs.order = { ...order, a: assetIndex };
             }
         }
-=======
->>>>>>> bd34bf01
         return this._executeAction({
             action: {
                 type: "modify",
@@ -1177,9 +1177,7 @@
      */
     async order(args: OrderParameters, signal?: AbortSignal): Promise<OrderResponseSuccess> {
         const { vaultAddress, expiresAfter, ...actionArgs } = args;
-<<<<<<< HEAD
-
-        
+
         // Convert asset ID from symbol to index if symbol conversion is enabled
         if (this.hasSymbolConversion && actionArgs.orders) {
             actionArgs.orders = await Promise.all(actionArgs.orders.map(async (order) => {
@@ -1191,8 +1189,7 @@
                 return order;
             }));
         }
-=======
->>>>>>> bd34bf01
+        
         return this._executeAction({
             action: {
                 type: "order",
@@ -1744,7 +1741,6 @@
      */
     async twapCancel(args: TwapCancelParameters, signal?: AbortSignal): Promise<TwapCancelResponseSuccess> {
         const { vaultAddress, expiresAfter, ...actionArgs } = args;
-<<<<<<< HEAD
 
         if (this.hasSymbolConversion && actionArgs.a && typeof actionArgs.a === 'string') {
             // Convert the symbol to asset index
@@ -1752,8 +1748,6 @@
             actionArgs.a = assetIndex;
         }
 
-=======
->>>>>>> bd34bf01
         return this._executeAction({
             action: {
                 type: "twapCancel",
@@ -1796,17 +1790,14 @@
      */
     async twapOrder(args: TwapOrderParameters, signal?: AbortSignal): Promise<TwapOrderResponseSuccess> {
         const { vaultAddress, expiresAfter, ...actionArgs } = args;
-<<<<<<< HEAD
 
         // Convert asset IDs from symbols to indices if symbol conversion is enabled
-        if (this.hasSymbolConversion && actionArgs.a && typeof actionArgs.a === 'string') {
+        if (this.hasSymbolConversion && actionArgs.twap.a && typeof actionArgs.twap.a === 'string') {
             // Convert the symbol to asset index
-            const assetIndex = await this.getAssetIndex(actionArgs.a);
-            actionArgs.a = assetIndex;
+            const assetIndex = await this.getAssetIndex(actionArgs.twap.a);
+            actionArgs.twap.a = assetIndex;
         }
 
-=======
->>>>>>> bd34bf01
         return this._executeAction({
             action: {
                 type: "twapOrder",
@@ -1840,7 +1831,6 @@
      */
     async updateIsolatedMargin(args: UpdateIsolatedMarginParameters, signal?: AbortSignal): Promise<SuccessResponse> {
         const { vaultAddress, expiresAfter, ...actionArgs } = args;
-<<<<<<< HEAD
         
         // Convert asset IDs from symbols to indices if symbol conversion is enabled
         if (this.hasSymbolConversion && actionArgs.asset && typeof actionArgs.asset === 'string') {
@@ -1849,8 +1839,6 @@
             actionArgs.asset = assetIndex;
         }
 
-=======
->>>>>>> bd34bf01
         return this._executeAction({
             action: {
                 type: "updateIsolatedMargin",
@@ -1884,7 +1872,6 @@
      */
     async updateLeverage(args: UpdateLeverageParameters, signal?: AbortSignal): Promise<SuccessResponse> {
         const { vaultAddress, expiresAfter, ...actionArgs } = args;
-<<<<<<< HEAD
 
         // Convert asset IDs from symbols to indices if symbol conversion is enabled
         if (this.hasSymbolConversion && actionArgs.asset && typeof actionArgs.asset === 'string') {
@@ -1892,8 +1879,6 @@
             const assetIndex = await this.getAssetIndex(actionArgs.asset);
             actionArgs.asset = assetIndex;
         }
-=======
->>>>>>> bd34bf01
         return this._executeAction({
             action: {
                 type: "updateLeverage",
@@ -2103,7 +2088,6 @@
             },
         }, signal);
     }
-<<<<<<< HEAD
 
     protected async _executeAction<
         T extends
@@ -2125,29 +2109,6 @@
     ): Promise<T> {
         const { action, vaultAddress, expiresAfter, multiSigNonce } = args;
 
-=======
-
-    protected async _executeAction<
-        T extends
-            | SuccessResponse
-            | CancelResponseSuccess
-            | CreateSubAccountResponse
-            | CreateVaultResponse
-            | OrderResponseSuccess
-            | TwapOrderResponseSuccess
-            | TwapCancelResponseSuccess,
-    >(
-        args: {
-            action: Parameters<typeof actionSorter[keyof typeof actionSorter]>[0];
-            vaultAddress?: Hex;
-            expiresAfter?: number;
-            multiSigNonce?: number;
-        },
-        signal?: AbortSignal,
-    ): Promise<T> {
-        const { action, vaultAddress, expiresAfter, multiSigNonce } = args;
-
->>>>>>> bd34bf01
         // Sign an action
 
         // deno-lint-ignore no-explicit-any
