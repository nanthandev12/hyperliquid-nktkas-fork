--- conflicted
+++ resolved
@@ -758,12 +758,7 @@
      * });
      * ```
      */
-<<<<<<< HEAD
-    async batchModify(args: BatchModifyParameters, signal?: AbortSignal): Promise<OrderResponseSuccess> {
-
-=======
     async batchModify(args: DeepImmutable<BatchModifyParameters>, signal?: AbortSignal): Promise<OrderResponseSuccess> {
->>>>>>> cfb70028
         // Destructure the parameters
         const {
             vaultAddress = this.defaultVaultAddress,
@@ -847,14 +842,7 @@
 
         // Construct an action
         const nonce = await this.nonceManager();
-<<<<<<< HEAD
-        const action: CancelRequest["action"] = {
-            type: "cancel",
-            ...convertedActionArgs,
-        };
-=======
-        const action = actionSorter.cancel({ type: "cancel", ...actionArgs });
->>>>>>> cfb70028
+        const action = actionSorter.cancel({ type: "cancel", ...convertedActionArgs });
 
         // Sign the action
         const signature = await signL1Action({
@@ -928,14 +916,7 @@
 
         // Construct an action
         const nonce = await this.nonceManager();
-<<<<<<< HEAD
-        const action: CancelByCloidRequest["action"] = {
-            type: "cancelByCloid",
-            ...convertedActionArgs,
-        };
-=======
-        const action = actionSorter.cancelByCloid({ type: "cancelByCloid", ...actionArgs });
->>>>>>> cfb70028
+        const action = actionSorter.cancelByCloid({ type: "cancelByCloid", ...convertedActionArgs });
 
         // Sign the action
         const signature = await signL1Action({
@@ -1492,14 +1473,7 @@
 
         // Construct an action
         const nonce = await this.nonceManager();
-<<<<<<< HEAD
-        const action: ModifyRequest["action"] = {
-            type: "modify",
-            ...convertedActionArgs,
-        };
-=======
-        const action = actionSorter.modify({ type: "modify", ...actionArgs });
->>>>>>> cfb70028
+        const action = actionSorter.modify({ type: "modify", ...convertedActionArgs });
 
         // Sign the action
         const signature = await signL1Action({
@@ -1685,14 +1659,7 @@
 
         // Construct an action
         const nonce = await this.nonceManager();
-<<<<<<< HEAD
-        const action: OrderRequest["action"] = {
-            type: "order",
-            ...convertedActionArgs,
-        };
-=======
-        const action = actionSorter.order({ type: "order", ...actionArgs });
->>>>>>> cfb70028
+        const action = actionSorter.order({ type: "order", ...convertedActionArgs });
 
         // Sign the action
         const signature = await signL1Action({
@@ -2491,14 +2458,7 @@
 
         // Construct an action
         const nonce = await this.nonceManager();
-<<<<<<< HEAD
-        const action: TwapCancelRequest["action"] = {
-            type: "twapCancel",
-            ...convertedActionArgs,
-        };
-=======
-        const action = actionSorter.twapCancel({ type: "twapCancel", ...actionArgs });
->>>>>>> cfb70028
+        const action = actionSorter.twapCancel({ type: "twapCancel", ...convertedActionArgs });
 
         // Sign the action
         const signature = await signL1Action({
@@ -2568,16 +2528,7 @@
 
         // Construct an action
         const nonce = await this.nonceManager();
-<<<<<<< HEAD
-        const action: TwapOrderRequest["action"] = {
-            type: "twapOrder",
-            twap: {
-                ...convertedActionArgs,
-            },
-        };
-=======
-        const action = actionSorter.twapOrder({ type: "twapOrder", twap: { ...actionArgs } });
->>>>>>> cfb70028
+        const action = actionSorter.twapOrder({ type: "twapOrder", twap: { ...convertedActionArgs } });
 
         // Sign the action
         const signature = await signL1Action({
@@ -2640,14 +2591,7 @@
 
         // Construct an action
         const nonce = await this.nonceManager();
-<<<<<<< HEAD
-        const action: UpdateIsolatedMarginRequest["action"] = {
-            type: "updateIsolatedMargin",
-            ...convertedActionArgs,
-        };
-=======
-        const action = actionSorter.updateIsolatedMargin({ type: "updateIsolatedMargin", ...actionArgs });
->>>>>>> cfb70028
+        const action = actionSorter.updateIsolatedMargin({ type: "updateIsolatedMargin", ...convertedActionArgs });
 
         // Sign the action
         const signature = await signL1Action({
@@ -2710,14 +2654,7 @@
 
         // Construct an action
         const nonce = await this.nonceManager();
-<<<<<<< HEAD
-        const action: UpdateLeverageRequest["action"] = {
-            type: "updateLeverage",
-            ...convertedActionArgs,
-        };
-=======
-        const action = actionSorter.updateLeverage({ type: "updateLeverage", ...actionArgs });
->>>>>>> cfb70028
+        const action = actionSorter.updateLeverage({ type: "updateLeverage", ...convertedActionArgs });
 
         // Sign the action
         const signature = await signL1Action({
