import type { IRequestTransport } from "../transports/base.ts";
import type { SymbolConversion } from "../utils/symbolConversion.ts";
import type { BlockDetailsRequest, TxDetailsRequest, UserDetailsRequest } from "../types/explorer/requests.ts";
import type {
    BlockDetails,
    BlockDetailsResponse,
    TxDetails,
    TxDetailsResponse,
    UserDetailsResponse,
} from "../types/explorer/responses.ts";
import type {
    ExtraAgent,
    LegalCheck,
    MultiSigSigners,
    PerpsClearinghouseState,
    PortfolioPeriods,
    PreTransferCheck,
    Referral,
    SpotClearinghouseState,
    SubAccount,
    UserFees,
    UserFundingUpdate,
    UserNonFundingLedgerUpdate,
    UserRateLimit,
    UserRole,
} from "../types/info/accounts.ts";
import type {
    AllMids,
    Candle,
    FundingHistory,
    MarginTable,
    PerpDex,
    PerpsMeta,
    PerpsMetaAndAssetCtxs,
    PredictedFunding,
    SpotMeta,
    SpotMetaAndAssetCtxs,
    TokenDetails,
} from "../types/info/assets.ts";
import type {
    Delegation,
    DelegatorReward,
    DelegatorSummary,
    DelegatorUpdate,
    ValidatorSummary,
} from "../types/info/validators.ts";
import type { DeployAuctionStatus, ExchangeStatus, SpotDeployState } from "../types/info/markets.ts";
import type {
    Book,
    Fill,
    FrontendOrder,
    Order,
    OrderLookup,
    OrderStatus,
    TwapHistory,
    TwapSliceFill,
} from "../types/info/orders.ts";
import type {
    AllMidsRequest,
    CandleSnapshotRequest,
    ClearinghouseStateRequest,
    DelegationsRequest,
    DelegatorHistoryRequest,
    DelegatorRewardsRequest,
    DelegatorSummaryRequest,
    ExchangeStatusRequest,
    ExtraAgentsRequest,
    FrontendOpenOrdersRequest,
    FundingHistoryRequest,
    HistoricalOrdersRequest,
    IsVipRequest,
    L2BookRequest,
    LeadingVaultsRequest,
    LegalCheckRequest,
    LiquidatableRequest,
    MarginTableRequest,
    MaxBuilderFeeRequest,
    MaxMarketOrderNtlsRequest,
    MetaAndAssetCtxsRequest,
    MetaRequest,
    OpenOrdersRequest,
    OrderStatusRequest,
    PerpDeployAuctionStatusRequest,
    PerpDexsRequest,
    PerpsAtOpenInterestCapRequest,
    PortfolioRequest,
    PredictedFundingsRequest,
    PreTransferCheckRequest,
    ReferralRequest,
    SpotClearinghouseStateRequest,
    SpotDeployStateRequest,
    SpotMetaAndAssetCtxsRequest,
    SpotMetaRequest,
    SubAccountsRequest,
    TokenDetailsRequest,
    TwapHistoryRequest,
    UserFeesRequest,
    UserFillsByTimeRequest,
    UserFillsRequest,
    UserFundingRequest,
    UserNonFundingLedgerUpdatesRequest,
    UserRateLimitRequest,
    UserRoleRequest,
    UserToMultiSigSignersRequest,
    UserTwapSliceFillsByTimeRequest,
    UserTwapSliceFillsRequest,
    UserVaultEquitiesRequest,
    ValidatorL1VotesRequest,
    ValidatorSummariesRequest,
    VaultDetailsRequest,
    VaultSummariesRequest,
} from "../types/info/requests.ts";
<<<<<<< HEAD
import type { VaultDetails, VaultEquity, VaultSummary } from "../types/info/vaults.ts";
import { Hex } from "../base.ts";
=======
import type { VaultDetails, VaultEquity, VaultLeading, VaultSummary } from "../types/info/vaults.ts";
>>>>>>> cfb70028

/** Parameters for the {@linkcode InfoClient} constructor. */
export interface InfoClientParameters<T extends IRequestTransport = IRequestTransport> {
    /** The transport used to connect to the Hyperliquid API. */
    transport: T;
    /** Whether to use symbol conversion for responses */
    useSymbolConversion?: boolean;
    /** Symbol conversion instance to use if useSymbolConversion is true */
    symbolConversion?: SymbolConversion<T>;
}

/** Parameters for the {@linkcode InfoClient.allMids} method. */
export type AllMidsParameters = Omit<AllMidsRequest, "type">;

/** Parameters for the {@linkcode InfoClient.blockDetails} method. */
export type BlockDetailsParameters = Omit<BlockDetailsRequest, "type">;

/** Parameters for the {@linkcode InfoClient.candleSnapshot} method. */
export type CandleSnapshotParameters = CandleSnapshotRequest["req"];

/** Parameters for the {@linkcode InfoClient.clearinghouseState} method. */
export type ClearinghouseStateParameters = Omit<ClearinghouseStateRequest, "type">;

/** Parameters for the {@linkcode InfoClient.delegations} method. */
export type DelegationsParameters = Omit<DelegationsRequest, "type">;

/** Parameters for the {@linkcode InfoClient.delegatorHistory} method. */
export type DelegatorHistoryParameters = Omit<DelegatorHistoryRequest, "type">;

/** Parameters for the {@linkcode InfoClient.delegatorRewards} method. */
export type DelegatorRewardsParameters = Omit<DelegatorRewardsRequest, "type">;

/** Parameters for the {@linkcode InfoClient.delegatorSummary} method. */
export type DelegatorSummaryParameters = Omit<DelegatorSummaryRequest, "type">;

/** Parameters for the {@linkcode InfoClient.extraAgents} method. */
export type ExtraAgentsParameters = Omit<ExtraAgentsRequest, "type">;

/** Parameters for the {@linkcode InfoClient.frontendOpenOrders} method. */
export type FrontendOpenOrdersParameters = Omit<FrontendOpenOrdersRequest, "type">;

/** Parameters for the {@linkcode InfoClient.fundingHistory} method. */
export type FundingHistoryParameters = Omit<FundingHistoryRequest, "type">;

/** Parameters for the {@linkcode InfoClient.historicalOrders} method. */
export type HistoricalOrdersParameters = Omit<HistoricalOrdersRequest, "type">;

/** Parameters for the {@linkcode InfoClient.isVip} method. */
export type IsVipParameters = Omit<IsVipRequest, "type">;

/** Parameters for the {@linkcode InfoClient.l2Book} method. */
export type L2BookParameters = Omit<L2BookRequest, "type">;

/** Parameters for the {@linkcode InfoClient.leadingVaults} method. */
export type LeadingVaultsParameters = Omit<LeadingVaultsRequest, "type">;

/** Parameters for the {@linkcode InfoClient.legalCheck} method. */
export type LegalCheckParameters = Omit<LegalCheckRequest, "type">;

/** Parameters for the {@linkcode InfoClient.marginTable} method. */
export type MarginTableParameters = Omit<MarginTableRequest, "type">;

/** Parameters for the {@linkcode InfoClient.maxBuilderFee} method. */
export type MaxBuilderFeeParameters = Omit<MaxBuilderFeeRequest, "type">;

/** Parameters for the {@linkcode InfoClient.meta} method. */
export type MetaParameters = Omit<MetaRequest, "type">;

/** Parameters for the {@linkcode InfoClient.openOrders} method. */
export type OpenOrdersParameters = Omit<OpenOrdersRequest, "type">;

/** Parameters for the {@linkcode InfoClient.orderStatus} method. */
export type OrderStatusParameters = Omit<OrderStatusRequest, "type">;

/** Parameters for the {@linkcode InfoClient.portfolio} method. */
export type PortfolioParameters = Omit<PortfolioRequest, "type">;

/** Parameters for the {@linkcode InfoClient.preTransferCheck} method. */
export type PreTransferCheckParameters = Omit<PreTransferCheckRequest, "type">;

/** Parameters for the {@linkcode InfoClient.referral} method. */
export type ReferralParameters = Omit<ReferralRequest, "type">;

/** Parameters for the {@linkcode InfoClient.spotClearinghouseState} method. */
export type SpotClearinghouseStateParameters = Omit<SpotClearinghouseStateRequest, "type">;

/** Parameters for the {@linkcode InfoClient.spotDeployState} method. */
export type SpotDeployStateParameters = Omit<SpotDeployStateRequest, "type">;

/** Parameters for the {@linkcode InfoClient.subAccounts} method. */
export type SubAccountsParameters = Omit<SubAccountsRequest, "type">;

/** Parameters for the {@linkcode InfoClient.tokenDetails} method. */
export type TokenDetailsParameters = Omit<TokenDetailsRequest, "type">;

/** Parameters for the {@linkcode InfoClient.twapHistory} method. */
export type TwapHistoryParameters = Omit<TwapHistoryRequest, "type">;

/** Parameters for the {@linkcode InfoClient.txDetails} method. */
export type TxDetailsParameters = Omit<TxDetailsRequest, "type">;

/** Parameters for the {@linkcode InfoClient.userDetails} method. */
export type UserDetailsParameters = Omit<UserDetailsRequest, "type">;

/** Parameters for the {@linkcode InfoClient.userFees} method. */
export type UserFeesParameters = Omit<UserFeesRequest, "type">;

/** Parameters for the {@linkcode InfoClient.userFills} method. */
export type UserFillsParameters = Omit<UserFillsRequest, "type">;

/** Parameters for the {@linkcode InfoClient.userFillsByTime} method. */
export type UserFillsByTimeParameters = Omit<UserFillsByTimeRequest, "type">;

/** Parameters for the {@linkcode InfoClient.userFunding} method. */
export type UserFundingParameters = Omit<UserFundingRequest, "type">;

/** Parameters for the {@linkcode InfoClient.userNonFundingLedgerUpdates} method. */
export type UserNonFundingLedgerUpdatesParameters = Omit<UserNonFundingLedgerUpdatesRequest, "type">;

/** Parameters for the {@linkcode InfoClient.userRateLimit} method. */
export type UserRateLimitParameters = Omit<UserRateLimitRequest, "type">;

/** Parameters for the {@linkcode InfoClient.userRole} method. */
export type UserRoleParameters = Omit<UserRoleRequest, "type">;

/** Parameters for the {@linkcode InfoClient.userToMultiSigSigners} method. */
export type UserToMultiSigSignersParameters = Omit<UserToMultiSigSignersRequest, "type">;

/** Parameters for the {@linkcode InfoClient.userTwapSliceFills} method. */
export type UserTwapSliceFillsParameters = Omit<UserTwapSliceFillsRequest, "type">;

/** Parameters for the {@linkcode InfoClient.userTwapSliceFillsByTime} method. */
export type UserTwapSliceFillsByTimeParameters = Omit<UserTwapSliceFillsByTimeRequest, "type">;

/** Parameters for the {@linkcode InfoClient.userVaultEquities} method. */
export type UserVaultEquitiesParameters = Omit<UserVaultEquitiesRequest, "type">;

/** Parameters for the {@linkcode InfoClient.vaultDetails} method. */
export type VaultDetailsParameters = Omit<VaultDetailsRequest, "type">;

/**
 * Info client for interacting with the Hyperliquid API.
 * @typeParam T The type of transport used to connect to the Hyperliquid API.
 */
export class InfoClient<
    T extends IRequestTransport = IRequestTransport,
> implements InfoClientParameters<T>, AsyncDisposable {
    transport: T;
    useSymbolConversion: boolean;
    symbolConversion?: SymbolConversion<T>;
    private hasSymbolConversion: boolean;

    /**
     * Initialises a new instance.
     * @param args - The arguments for initialisation.
     *
     * @example
     * ```ts
     * import * as hl from "@nktkas/hyperliquid";
     *
     * const transport = new hl.HttpTransport(); // or WebSocketTransport
     * const infoClient = new hl.InfoClient({ transport });
     * ```
     */
    constructor(args: InfoClientParameters<T>) {
        this.transport = args.transport;
        this.useSymbolConversion = args.useSymbolConversion || false;
        this.symbolConversion = args.symbolConversion;
        // Pre-compute whether we have symbol conversion capability
        this.hasSymbolConversion = this.useSymbolConversion && !!this.symbolConversion;
    }

    /**
     * Request mid coin prices.
     * @param args - An optional parameters for the request.
     * @param signal - An optional abort signal.
     * @returns Mapping of coin symbols to mid prices.
     *
     * @throws {TransportError} When the transport layer throws an error.
     *
     * @see https://hyperliquid.gitbook.io/hyperliquid-docs/for-developers/api/info-endpoint#retrieve-mids-for-all-coins
     * @example
     * ```ts
     * import * as hl from "@nktkas/hyperliquid";
     *
     * const transport = new hl.HttpTransport(); // or WebSocketTransport
     * const infoClient = new hl.InfoClient({ transport });
     *
     * const data = await infoClient.allMids();
     * ```
     */
    allMids(args?: AllMidsParameters, signal?: AbortSignal): Promise<AllMids>;
    allMids(signal?: AbortSignal): Promise<AllMids>;
    async allMids(args_or_signal?: AllMidsParameters | AbortSignal, maybeSignal?: AbortSignal): Promise<AllMids> {
        const args = args_or_signal instanceof AbortSignal ? {} : args_or_signal;
        const signal = args_or_signal instanceof AbortSignal ? args_or_signal : maybeSignal;

        const request: AllMidsRequest = {
            type: "allMids",
            ...args,
        };
        
        const response = await this.transport.request<AllMids>("info", request, signal)
            
        if (this.hasSymbolConversion) {
            const convertedResponse: any = {};
            for (const [key, value] of Object.entries(response)) {
                const convertedKey = await this.symbolConversion!.convertSymbol(key);
                const convertedValue = parseFloat(value as string);
                convertedResponse[convertedKey] = convertedValue;
            }
            return convertedResponse as AllMids;
        } else {
            return response;
        }
    }

    /**
     * Block details by block height.
     * @param args - The parameters for the request.
     * @param signal - An optional abort signal.
     * @returns Block details.
     *
     * @throws {TransportError} When the transport layer throws an error.
     *
     * @see null
     * @example
     * ```ts
     * import * as hl from "@nktkas/hyperliquid";
     *
     * const transport = new hl.HttpTransport(); // or WebSocketTransport
     * const infoClient = new hl.InfoClient({ transport });
     *
     * const data = await infoClient.blockDetails({ height: 123 });
     * ```
     */
    async blockDetails(args: BlockDetailsParameters, signal?: AbortSignal): Promise<BlockDetails> {
        const request: BlockDetailsRequest = {
            type: "blockDetails",
            ...args,
        };
        const { blockDetails } = await this.transport.request<BlockDetailsResponse>("explorer", request, signal);
        return blockDetails;
    }

    /**
     * Request candlestick snapshots.
     * @param args - The parameters for the request.
     * @param signal - An optional abort signal.
     * @returns Array of candlestick data points.
     *
     * @throws {TransportError} When the transport layer throws an error.
     *
     * @see https://hyperliquid.gitbook.io/hyperliquid-docs/for-developers/api/info-endpoint#candle-snapshot
     * @example
     * ```ts
     * import * as hl from "@nktkas/hyperliquid";
     *
     * const transport = new hl.HttpTransport(); // or WebSocketTransport
     * const infoClient = new hl.InfoClient({ transport });
     *
     * const data = await infoClient.candleSnapshot({
     *   coin: "ETH",
     *   interval: "1h",
     *   startTime: Date.now() - 1000 * 60 * 60 * 24
     * });
     * ```
     */
    async candleSnapshot(args: CandleSnapshotParameters, signal?: AbortSignal): Promise<Candle[]> {
        const request: CandleSnapshotRequest = {
            type: "candleSnapshot",
            req: {
                ...args,
                coin: this.hasSymbolConversion ? await this.symbolConversion!.convertSymbol(args.coin, 'reverse') : args.coin,
            },
        };
        
        const response = await this.transport.request<Candle[]>("info", request, signal);
        return this.hasSymbolConversion
            ? await this.symbolConversion!.convertResponse(response, ['s'])
            : response;
    }

    /**
     * Request clearinghouse state.
     * @param args - The parameters for the request.
     * @param signal - An optional abort signal.
     * @returns Account summary for perpetual trading.
     *
     * @throws {TransportError} When the transport layer throws an error.
     *
     * @see https://hyperliquid.gitbook.io/hyperliquid-docs/for-developers/api/info-endpoint/perpetuals#retrieve-users-perpetuals-account-summary
     * @example
     * ```ts
     * import * as hl from "@nktkas/hyperliquid";
     *
     * const transport = new hl.HttpTransport(); // or WebSocketTransport
     * const infoClient = new hl.InfoClient({ transport });
     *
     * const data = await infoClient.clearinghouseState({ user: "0x..." });
     * ```
     */
    async clearinghouseState(args: ClearinghouseStateParameters, signal?: AbortSignal): Promise<PerpsClearinghouseState> {
        const request: ClearinghouseStateRequest = {
            type: "clearinghouseState",
            ...args,
        };
        const response = await this.transport.request<PerpsClearinghouseState>("info", request, signal)
        return this.hasSymbolConversion
            ? await this.symbolConversion!.convertResponse(response, ['name', 'coin', 'symbol'], 'PERP')
            : response;
    }

    /**
     * Request user staking delegations.
     * @param args - The parameters for the request.
     * @param signal - An optional abort signal.
     * @returns Array of user's delegations to validators.
     *
     * @throws {TransportError} When the transport layer throws an error.
     *
     * @see https://hyperliquid.gitbook.io/hyperliquid-docs/for-developers/api/info-endpoint#query-a-users-staking-delegations
     * @example
     * ```ts
     * import * as hl from "@nktkas/hyperliquid";
     *
     * const transport = new hl.HttpTransport(); // or WebSocketTransport
     * const infoClient = new hl.InfoClient({ transport });
     *
     * const data = await infoClient.delegations({ user: "0x..." });
     * ```
     */
    delegations(args: DelegationsParameters, signal?: AbortSignal): Promise<Delegation[]> {
        const request: DelegationsRequest = {
            type: "delegations",
            ...args,
        };
        return this.transport.request("info", request, signal);
    }

    /**
     * Request user staking history.
     * @param args - The parameters for the request.
     * @param signal - An optional abort signal.
     * @returns Array of user's staking updates.
     *
     * @throws {TransportError} When the transport layer throws an error.
     *
     * @see https://hyperliquid.gitbook.io/hyperliquid-docs/for-developers/api/info-endpoint#query-a-users-staking-history
     * @example
     * ```ts
     * import * as hl from "@nktkas/hyperliquid";
     *
     * const transport = new hl.HttpTransport(); // or WebSocketTransport
     * const infoClient = new hl.InfoClient({ transport });
     *
     * const data = await infoClient.delegatorHistory({ user: "0x..." });
     * ```
     */
    delegatorHistory(args: DelegatorHistoryParameters, signal?: AbortSignal): Promise<DelegatorUpdate[]> {
        const request: DelegatorHistoryRequest = {
            type: "delegatorHistory",
            ...args,
        };
        return this.transport.request("info", request, signal);
    }

    /**
     * Request user staking rewards.
     * @param args - The parameters for the request.
     * @param signal - An optional abort signal.
     * @returns Array of user's staking rewards.
     *
     * @throws {TransportError} When the transport layer throws an error.
     *
     * @see https://hyperliquid.gitbook.io/hyperliquid-docs/for-developers/api/info-endpoint#query-a-users-staking-rewards
     * @example
     * ```ts
     * import * as hl from "@nktkas/hyperliquid";
     *
     * const transport = new hl.HttpTransport(); // or WebSocketTransport
     * const infoClient = new hl.InfoClient({ transport });
     *
     * const data = await infoClient.delegatorRewards({ user: "0x..." });
     * ```
     */
    delegatorRewards(args: DelegatorRewardsParameters, signal?: AbortSignal): Promise<DelegatorReward[]> {
        const request: DelegatorRewardsRequest = {
            type: "delegatorRewards",
            ...args,
        };
        return this.transport.request("info", request, signal);
    }

    /**
     * Request user staking summary.
     * @param args - The parameters for the request.
     * @param signal - An optional abort signal.
     * @returns Summary of a user's staking delegations.
     *
     * @throws {TransportError} When the transport layer throws an error.
     *
     * @see https://hyperliquid.gitbook.io/hyperliquid-docs/for-developers/api/info-endpoint#query-a-users-staking-summary
     * @example
     * ```ts
     * import * as hl from "@nktkas/hyperliquid";
     *
     * const transport = new hl.HttpTransport(); // or WebSocketTransport
     * const infoClient = new hl.InfoClient({ transport });
     *
     * const data = await infoClient.delegatorSummary({ user: "0x..." });
     * ```
     */
    delegatorSummary(args: DelegatorSummaryParameters, signal?: AbortSignal): Promise<DelegatorSummary> {
        const request: DelegatorSummaryRequest = {
            type: "delegatorSummary",
            ...args,
        };
        return this.transport.request("info", request, signal);
    }

    /**
     * Request exchange status information.
     * @param signal - An optional abort signal.
     * @returns Exchange system status information.
     *
     * @throws {TransportError} When the transport layer throws an error.
     *
     * @see https://hyperliquid.gitbook.io/hyperliquid-docs/for-developers/api/info-endpoint#query-a-users-staking-summary
     * @example
     * ```ts
     * import * as hl from "@nktkas/hyperliquid";
     *
     * const transport = new hl.HttpTransport(); // or WebSocketTransport
     * const infoClient = new hl.InfoClient({ transport });
     *
     * const data = await infoClient.exchangeStatus();
     * ```
     */
    exchangeStatus(signal?: AbortSignal): Promise<ExchangeStatus> {
        const request: ExchangeStatusRequest = {
            type: "exchangeStatus",
        };
        return this.transport.request("info", request, signal);
    }

    /**
     * Request user's extra agents.
     * @param args - The parameters for the request.
     * @param signal - An optional abort signal.
     * @returns User's extra agents.
     *
     * @throws {TransportError} When the transport layer throws an error.
     *
     * @see null
     * @example
     * ```ts
     * import * as hl from "@nktkas/hyperliquid";
     *
     * const transport = new hl.HttpTransport(); // or WebSocketTransport
     * const infoClient = new hl.InfoClient({ transport });
     *
     * const data = await infoClient.extraAgents({ user: "0x..." });
     * ```
     */
    extraAgents(args: ExtraAgentsParameters, signal?: AbortSignal): Promise<ExtraAgent[]> {
        const request: ExtraAgentsRequest = {
            type: "extraAgents",
            ...args,
        };
        return this.transport.request("info", request, signal);
    }

    /**
     * Request frontend open orders.
     * @param args - The parameters for the request.
     * @param signal - An optional abort signal.
     * @returns Array of open orders with additional frontend information.
     *
     * @throws {TransportError} When the transport layer throws an error.
     *
     * @see https://hyperliquid.gitbook.io/hyperliquid-docs/for-developers/api/info-endpoint#retrieve-a-users-open-orders-with-additional-frontend-info
     * @example
     * ```ts
     * import * as hl from "@nktkas/hyperliquid";
     *
     * const transport = new hl.HttpTransport(); // or WebSocketTransport
     * const infoClient = new hl.InfoClient({ transport });
     *
     * const data = await infoClient.frontendOpenOrders({ user: "0x..." });
     * ```
     */
    async frontendOpenOrders(args: FrontendOpenOrdersParameters, signal?: AbortSignal): Promise<FrontendOrder[]> {
        const request: FrontendOpenOrdersRequest = {
            type: "frontendOpenOrders",
            ...args,
        };
        const response = await this.transport.request<FrontendOrder[]>("info", request, signal)
        return this.hasSymbolConversion
                    ? this.symbolConversion!.convertResponse(response)
                    : response;
    }

    /**
     * Request funding history.
     * @param args - The parameters for the request.
     * @param signal - An optional abort signal.
     * @returns Array of historical funding rate data for an asset.
     *
     * @throws {TransportError} When the transport layer throws an error.
     *
     * @see https://hyperliquid.gitbook.io/hyperliquid-docs/for-developers/api/info-endpoint/perpetuals#retrieve-historical-funding-rates
     * @example
     * ```ts
     * import * as hl from "@nktkas/hyperliquid";
     *
     * const transport = new hl.HttpTransport(); // or WebSocketTransport
     * const infoClient = new hl.InfoClient({ transport });
     *
     * const data = await infoClient.fundingHistory({
     *   coin: "ETH",
     *   startTime: Date.now() - 1000 * 60 * 60 * 24
     * });
     * ```
     */
    async fundingHistory(args: FundingHistoryParameters, signal?: AbortSignal): Promise<FundingHistory[]> {
        const request: FundingHistoryRequest = {
            type: "fundingHistory",
            ...args,
            coin: this.hasSymbolConversion ? await this.symbolConversion!.convertSymbol(args.coin, 'reverse') : args.coin,
        };
        const response = await this.transport.request<FundingHistory[]>("info", request, signal)
        return this.hasSymbolConversion
          ? await this.symbolConversion!.convertResponse(response, ['name', 'coin', 'symbol'], 'PERP')
          : response;
    }

    /**
     * Request user's historical orders.
     * @param args - The parameters for the request.
     * @param signal - An optional abort signal.
     * @returns Array of user's historical orders.
     *
     * @throws {TransportError} When the transport layer throws an error.
     *
     * @see https://hyperliquid.gitbook.io/hyperliquid-docs/for-developers/api/info-endpoint#retrieve-a-users-historical-orders
     * @example
     * ```ts
     * import * as hl from "@nktkas/hyperliquid";
     *
     * const transport = new hl.HttpTransport(); // or WebSocketTransport
     * const infoClient = new hl.InfoClient({ transport });
     *
     * const data = await infoClient.historicalOrders({ user: "0x..." });
     * ```
     */
    async historicalOrders(args: HistoricalOrdersParameters, signal?: AbortSignal): Promise<OrderStatus<FrontendOrder>[]> {
        const request: HistoricalOrdersRequest = {
            type: "historicalOrders",
            ...args,
        };
        const response = await this.transport.request<OrderStatus<FrontendOrder>[]>("info", request, signal)
        return this.hasSymbolConversion
          ? await this.symbolConversion!.convertResponse(response)
          : response;
    }

    /**
     * Request to check if a user is a VIP.
     * @param args - The parameters for the request.
     * @param signal - An optional abort signal.
     * @returns Boolean indicating user's VIP status.
     *
     * @throws {TransportError} When the transport layer throws an error.
     *
     * @see null
     * @example
     * ```ts
     * import * as hl from "@nktkas/hyperliquid";
     *
     * const transport = new hl.HttpTransport(); // or WebSocketTransport
     * const infoClient = new hl.InfoClient({ transport });
     *
     * const data = await infoClient.isVip({ user: "0x..." });
     * ```
     */
    isVip(args: IsVipParameters, signal?: AbortSignal): Promise<boolean> {
        const request: IsVipRequest = {
            type: "isVip",
            ...args,
        };
        return this.transport.request("info", request, signal);
    }

    /**
     * Request L2 order book.
     * @param args - The parameters for the request.
     * @param signal - An optional abort signal.
     * @returns L2 order book snapshot.
     *
     * @throws {TransportError} When the transport layer throws an error.
     *
     * @see https://hyperliquid.gitbook.io/hyperliquid-docs/for-developers/api/info-endpoint#l2-book-snapshot
     * @example
     * ```ts
     * import * as hl from "@nktkas/hyperliquid";
     *
     * const transport = new hl.HttpTransport(); // or WebSocketTransport
     * const infoClient = new hl.InfoClient({ transport });
     *
     * const data = await infoClient.l2Book({ coin: "ETH", nSigFigs: 2 });
     * ```
     */
    async l2Book(args: L2BookParameters, signal?: AbortSignal): Promise<Book> {
        const request: L2BookRequest = {
            type: "l2Book",
            ...args,
            coin: this.hasSymbolConversion ? await this.symbolConversion!.convertSymbol(args.coin, 'reverse') : args.coin,
        };
        const response = await this.transport.request<Book>("info", request, signal)
        return this.hasSymbolConversion
          ? await this.symbolConversion!.convertResponse(response)
          : response;
    }

    /**
     * Request leading vaults for a user.
     * @param args - The parameters for the request.
     * @param signal - An optional abort signal.
     * @returns
     *
     * @throws {TransportError} When the transport layer throws an error.
     *
     * @see null
     * @example
     * ```ts
     * import * as hl from "@nktkas/hyperliquid";
     *
     * const transport = new hl.HttpTransport(); // or WebSocketTransport
     * const infoClient = new hl.InfoClient({ transport });
     *
     * const data = await infoClient.leadingVaults({ user: "0x..." });
     * ```
     */
    leadingVaults(args: LeadingVaultsParameters, signal?: AbortSignal): Promise<VaultLeading[]> {
        const request: LeadingVaultsRequest = {
            type: "leadingVaults",
            ...args,
        };
        return this.transport.request("info", request, signal);
    }

    /**
     * Request legal verification status of a user.
     * @param args - The parameters for the request.
     * @param signal - An optional abort signal.
     * @returns Legal verification status for a user.
     *
     * @throws {TransportError} When the transport layer throws an error.
     *
     * @see null
     * @example
     * ```ts
     * import * as hl from "@nktkas/hyperliquid";
     *
     * const transport = new hl.HttpTransport(); // or WebSocketTransport
     * const infoClient = new hl.InfoClient({ transport });
     *
     * const data = await infoClient.legalCheck({ user: "0x..." });
     * ```
     */
    legalCheck(args: LegalCheckParameters, signal?: AbortSignal): Promise<LegalCheck> {
        const request: LegalCheckRequest = {
            type: "legalCheck",
            ...args,
        };
        return this.transport.request("info", request, signal);
    }

    /**
     * Request liquidatable (unknown).
     * @param signal - An optional abort signal.
     * @returns
     *
     * @throws {TransportError} When the transport layer throws an error.
     *
     * @see https://hyperliquid.gitbook.io/hyperliquid-docs/for-developers/api/info-endpoint#query-a-users-staking-summary
     * @example
     * ```ts
     * import * as hl from "@nktkas/hyperliquid";
     *
     * const transport = new hl.HttpTransport(); // or WebSocketTransport
     * const infoClient = new hl.InfoClient({ transport });
     *
     * const data = await infoClient.liquidatable();
     * ```
     */
    liquidatable(signal?: AbortSignal): Promise<unknown[]> {
        const request: LiquidatableRequest = {
            type: "liquidatable",
        };
        return this.transport.request("info", request, signal);
    }

    /**
     * Request margin table data.
     * @param args - The parameters for the request.
     * @param signal - An optional abort signal.
     * @returns Margin requirements table with multiple tiers.
     *
     * @throws {TransportError} When the transport layer throws an error.
     *
     * @see https://hyperliquid.gitbook.io/hyperliquid-docs/for-developers/api/info-endpoint#query-a-users-staking-summary
     * @example
     * ```ts
     * import * as hl from "@nktkas/hyperliquid";
     *
     * const transport = new hl.HttpTransport(); // or WebSocketTransport
     * const infoClient = new hl.InfoClient({ transport });
     *
     * const data = await infoClient.marginTable({ id: 1 });
     * ```
     */
    marginTable(args: MarginTableParameters, signal?: AbortSignal): Promise<MarginTable> {
        const request: MarginTableRequest = {
            type: "marginTable",
            ...args,
        };
        return this.transport.request("info", request, signal);
    }

    /**
     * Request builder fee approval.
     * @param args - The parameters for the request.
     * @param signal - An optional abort signal.
     * @returns Maximum builder fee approval.
     *
     * @throws {TransportError} When the transport layer throws an error.
     *
     * @see https://hyperliquid.gitbook.io/hyperliquid-docs/for-developers/api/info-endpoint#check-builder-fee-approval
     * @example
     * ```ts
     * import * as hl from "@nktkas/hyperliquid";
     *
     * const transport = new hl.HttpTransport(); // or WebSocketTransport
     * const infoClient = new hl.InfoClient({ transport });
     *
     * const data = await infoClient.maxBuilderFee({ user: "0x...", builder: "0x..." });
     * ```
     */
    maxBuilderFee(args: MaxBuilderFeeParameters, signal?: AbortSignal): Promise<number> {
        const request: MaxBuilderFeeRequest = {
            type: "maxBuilderFee",
            ...args,
        };
        return this.transport.request("info", request, signal);
    }

    /**
     * Request maximum market order notionals.
     * @param signal - An optional abort signal.
     * @returns
     *
     * @throws {TransportError} When the transport layer throws an error.
     *
     * @see https://hyperliquid.gitbook.io/hyperliquid-docs/for-developers/api/info-endpoint#query-a-users-staking-summary
     * @example
     * ```ts
     * import * as hl from "@nktkas/hyperliquid";
     *
     * const transport = new hl.HttpTransport(); // or WebSocketTransport
     * const infoClient = new hl.InfoClient({ transport });
     *
     * const data = await infoClient.maxMarketOrderNtls();
     * ```
     */
    maxMarketOrderNtls(signal?: AbortSignal): Promise<[number, string][]> {
        const request: MaxMarketOrderNtlsRequest = {
            type: "maxMarketOrderNtls",
        };
        return this.transport.request("info", request, signal);
    }

    /**
     * Request trading metadata.
     * @param args - An optional parameters for the request.
     * @param signal - An optional abort signal.
     * @returns Metadata for perpetual assets.
     *
     * @throws {TransportError} When the transport layer throws an error.
     *
     * @see https://hyperliquid.gitbook.io/hyperliquid-docs/for-developers/api/info-endpoint/perpetuals#retrieve-perpetuals-metadata-universe-and-margin-tables
     * @example
     * ```ts
     * import * as hl from "@nktkas/hyperliquid";
     *
     * const transport = new hl.HttpTransport(); // or WebSocketTransport
     * const infoClient = new hl.InfoClient({ transport });
     *
     * const data = await infoClient.meta();
     * ```
     */
    meta(args?: MetaParameters, signal?: AbortSignal): Promise<PerpsMeta>;
    meta(signal?: AbortSignal): Promise<PerpsMeta>;
    async meta(args_or_signal?: MetaParameters | AbortSignal, maybeSignal?: AbortSignal): Promise<PerpsMeta> {
        const args = args_or_signal instanceof AbortSignal ? {} : args_or_signal;
        const signal = args_or_signal instanceof AbortSignal ? args_or_signal : maybeSignal;

        const request: MetaRequest = {
            type: "meta",
            ...args,
        };
        
        // Get the raw response first
        const response = await this.transport.request<PerpsMeta>("info", request, signal)
        // If we have symbol conversion, convert the response, otherwise return it as is
        return this.hasSymbolConversion 
            ? this.symbolConversion!.convertResponse(response, ['name', 'coin', 'symbol'], 'PERP') 
            : response;
    }

    /**
     * Request metadata and asset contexts.
     * @param signal - An optional abort signal.
     * @returns Metadata and context for perpetual assets.
     *
     * @throws {TransportError} When the transport layer throws an error.
     *
     * @see https://hyperliquid.gitbook.io/hyperliquid-docs/for-developers/api/info-endpoint/perpetuals#retrieve-perpetuals-asset-contexts-includes-mark-price-current-funding-open-interest-etc
     * @example
     * ```ts
     * import * as hl from "@nktkas/hyperliquid";
     *
     * const transport = new hl.HttpTransport(); // or WebSocketTransport
     * const infoClient = new hl.InfoClient({ transport });
     *
     * const data = await infoClient.metaAndAssetCtxs();
     * ```
     */
    async metaAndAssetCtxs(signal?: AbortSignal): Promise<PerpsMetaAndAssetCtxs> {
        const request: MetaAndAssetCtxsRequest = {
            type: "metaAndAssetCtxs",
        };
        const response = await this.transport.request<PerpsMetaAndAssetCtxs>("info", request, signal)
        // If we have symbol conversion, convert the response, otherwise return it as is
        return this.hasSymbolConversion 
            ? this.symbolConversion!.convertResponse(response, ['name', 'coin', 'symbol'], 'PERP') 
            : response;
    }

    /**
     * Request open orders.
     * @param args - The parameters for the request.
     * @param signal - An optional abort signal.
     * @returns Array of open order.
     *
     * @throws {TransportError} When the transport layer throws an error.
     *
     * @see https://hyperliquid.gitbook.io/hyperliquid-docs/for-developers/api/info-endpoint#retrieve-a-users-open-orders
     * @example
     * ```ts
     * import * as hl from "@nktkas/hyperliquid";
     *
     * const transport = new hl.HttpTransport(); // or WebSocketTransport
     * const infoClient = new hl.InfoClient({ transport });
     *
     * const data = await infoClient.openOrders({ user: "0x..." });
     * ```
     */
    async openOrders(args: OpenOrdersParameters, signal?: AbortSignal): Promise<Order[]> {
        const request: OpenOrdersRequest = {
            type: "openOrders",
            ...args,
        };
        const response = await this.transport.request<Order[]>("info", request, signal)
        return this.hasSymbolConversion
            ? await this.symbolConversion!.convertResponse(response)
            : response;
    }

    /**
     * Request order status.
     * @param args - The parameters for the request.
     * @param signal - An optional abort signal.
     * @returns Result of an order status lookup.
     *
     * @throws {TransportError} When the transport layer throws an error.
     *
     * @see https://hyperliquid.gitbook.io/hyperliquid-docs/for-developers/api/info-endpoint#query-order-status-by-oid-or-cloid
     * @example
     * ```ts
     * import * as hl from "@nktkas/hyperliquid";
     *
     * const transport = new hl.HttpTransport(); // or WebSocketTransport
     * const infoClient = new hl.InfoClient({ transport });
     *
     * const data = await infoClient.orderStatus({ user: "0x...", oid: 12345 });
     * ```
     */
    async orderStatus(args: OrderStatusParameters, signal?: AbortSignal): Promise<OrderLookup> {
        const request: OrderStatusRequest = {
            type: "orderStatus",
            ...args,
        };
        const response = await this.transport.request<OrderLookup>("info", request, signal)
        return this.hasSymbolConversion
            ? await this.symbolConversion!.convertResponse(response)
            : response;
    }

    /**
     * Request for the status of the perpetual deploy auction.
     * @param signal - An optional abort signal.
     * @returns Status of the perpetual deploy auction.
     *
     * @throws {TransportError} When the transport layer throws an error.
     *
     * @see https://hyperliquid.gitbook.io/hyperliquid-docs/for-developers/api/info-endpoint/perpetuals#retrieve-information-about-the-perp-deploy-auction
     * @example
     * ```ts
     * import * as hl from "@nktkas/hyperliquid";
     *
     * const transport = new hl.HttpTransport(); // or WebSocketTransport
     * const infoClient = new hl.InfoClient({ transport });
     *
     * const data = await infoClient.perpDeployAuctionStatus();
     * ```
     */
    perpDeployAuctionStatus(signal?: AbortSignal): Promise<DeployAuctionStatus> {
        const request: PerpDeployAuctionStatusRequest = {
            type: "perpDeployAuctionStatus",
        };
        return this.transport.request("info", request, signal);
    }

    /**
     * Request all perpetual dexs.
     * @param signal - An optional abort signal.
     * @returns Array of perpetual dexes (null is main dex).
     *
     * @throws {TransportError} When the transport layer throws an error.
     *
     * @see https://hyperliquid.gitbook.io/hyperliquid-docs/for-developers/api/info-endpoint/perpetuals#retrieve-all-perpetual-dexs
     * @example
     * ```ts
     * import * as hl from "@nktkas/hyperliquid";
     *
     * const transport = new hl.HttpTransport(); // or WebSocketTransport
     * const infoClient = new hl.InfoClient({ transport });
     *
     * const data = await infoClient.perpDexs();
     * ```
     */
    perpDexs(signal?: AbortSignal): Promise<(PerpDex | null)[]> {
        const request: PerpDexsRequest = {
            type: "perpDexs",
        };
        return this.transport.request("info", request, signal);
    }

    /**
     * Request perpetuals at open interest cap.
     * @param signal - An optional abort signal.
     * @returns Array of perpetuals at open interest caps.
     *
     * @throws {TransportError} When the transport layer throws an error.
     *
     * @see https://hyperliquid.gitbook.io/hyperliquid-docs/for-developers/api/info-endpoint/perpetuals#query-perps-at-open-interest-caps
     * @example
     * ```ts
     * import * as hl from "@nktkas/hyperliquid";
     *
     * const transport = new hl.HttpTransport(); // or WebSocketTransport
     * const infoClient = new hl.InfoClient({ transport });
     *
     * const data = await infoClient.perpsAtOpenInterestCap();
     * ```
     */
    async perpsAtOpenInterestCap(signal?: AbortSignal): Promise<string[]> {
        const request: PerpsAtOpenInterestCapRequest = {
            type: "perpsAtOpenInterestCap",
        };
        const response = await this.transport.request<string[]>("info", request, signal)
        return this.hasSymbolConversion
          ? await this.symbolConversion!.convertResponse(response, [], 'PERP')
          : response;
    }

    /**
     * Request user portfolio.
     * @param args - The parameters for the request.
     * @param signal - An optional abort signal.
     * @returns Portfolio metrics grouped by time periods.
     *
     * @throws {TransportError} When the transport layer throws an error.
     *
     * @see https://hyperliquid.gitbook.io/hyperliquid-docs/for-developers/api/info-endpoint#query-a-users-portfolio
     * @example
     * ```ts
     * import * as hl from "@nktkas/hyperliquid";
     *
     * const transport = new hl.HttpTransport(); // or WebSocketTransport
     * const infoClient = new hl.InfoClient({ transport });
     *
     * const data = await infoClient.portfolio({ user: "0x..." });
     * ```
     */
    portfolio(args: PortfolioParameters, signal?: AbortSignal): Promise<PortfolioPeriods> {
        const request: PortfolioRequest = {
            type: "portfolio",
            ...args,
        };
        return this.transport.request("info", request, signal);
    }

    /**
     * Request predicted funding rates.
     * @param signal - An optional abort signal.
     * @returns Array of predicted funding rates.
     *
     * @throws {TransportError} When the transport layer throws an error.
     *
     * @see https://hyperliquid.gitbook.io/hyperliquid-docs/for-developers/api/info-endpoint/perpetuals#retrieve-predicted-funding-rates-for-different-venues
     * @example
     * ```ts
     * import * as hl from "@nktkas/hyperliquid";
     *
     * const transport = new hl.HttpTransport(); // or WebSocketTransport
     * const infoClient = new hl.InfoClient({ transport });
     *
     * const data = await infoClient.predictedFundings();
     * ```
     */
    async predictedFundings(signal?: AbortSignal): Promise<PredictedFunding[]> {
        const request: PredictedFundingsRequest = {
            type: "predictedFundings",
        };
        const response = await this.transport.request<PredictedFunding[]>("info", request, signal)
        return this.hasSymbolConversion
            ? await this.symbolConversion!.convertResponse(response, ['name', 'coin', 'symbol'], 'PERP')
            : response;
    }

    /**
     * Request user's existence check before transfer.
     * @param args - The parameters for the request.
     * @param signal - An optional abort signal.
     * @returns Pre-transfer user existence check result.
     *
     * @throws {TransportError} When the transport layer throws an error.
     *
     * @see null
     * @example
     * ```ts
     * import * as hl from "@nktkas/hyperliquid";
     *
     * const transport = new hl.HttpTransport(); // or WebSocketTransport
     * const infoClient = new hl.InfoClient({ transport });
     *
     * const data = await infoClient.preTransferCheck({ user: "0x...", source: "0x..." });
     * ```
     */
    preTransferCheck(args: PreTransferCheckParameters, signal?: AbortSignal): Promise<PreTransferCheck> {
        const request: PreTransferCheckRequest = {
            type: "preTransferCheck",
            ...args,
        };
        return this.transport.request("info", request, signal);
    }

    /**
     * Request user referral.
     * @param args - The parameters for the request.
     * @param signal - An optional abort signal.
     * @returns Referral information for a user.
     *
     * @throws {TransportError} When the transport layer throws an error.
     *
     * @see https://hyperliquid.gitbook.io/hyperliquid-docs/for-developers/api/info-endpoint#query-a-users-referral-information
     * @example
     * ```ts
     * import * as hl from "@nktkas/hyperliquid";
     *
     * const transport = new hl.HttpTransport(); // or WebSocketTransport
     * const infoClient = new hl.InfoClient({ transport });
     *
     * const data = await infoClient.referral({ user: "0x..." });
     * ```
     */
    referral(args: ReferralParameters, signal?: AbortSignal): Promise<Referral> {
        const request: ReferralRequest = {
            type: "referral",
            ...args,
        };
        return this.transport.request("info", request, signal);
    }

    /**
     * Request spot clearinghouse state.
     * @param args - The parameters for the request.
     * @param signal - An optional abort signal.
     * @returns Account summary for spot trading.
     *
     * @throws {TransportError} When the transport layer throws an error.
     *
     * @see https://hyperliquid.gitbook.io/hyperliquid-docs/for-developers/api/info-endpoint/spot#retrieve-a-users-token-balances
     * @example
     * ```ts
     * import * as hl from "@nktkas/hyperliquid";
     *
     * const transport = new hl.HttpTransport(); // or WebSocketTransport
     * const infoClient = new hl.InfoClient({ transport });
     *
     * const data = await infoClient.spotClearinghouseState({ user: "0x..." });
     * ```
     */
    async spotClearinghouseState(args: SpotClearinghouseStateParameters, signal?: AbortSignal): Promise<SpotClearinghouseState> {
        const request: SpotClearinghouseStateRequest = {
            type: "spotClearinghouseState",
            ...args,
        };
        const response = await this.transport.request<SpotClearinghouseState>("info", request, signal)
        return this.hasSymbolConversion
            ? await this.symbolConversion!.convertResponse(response, ['name', 'coin', 'symbol'], 'SPOT')
            : response;
    }

    /**
     * Request spot deploy state.
     * @param args - The parameters for the request.
     * @param signal - An optional abort signal.
     * @returns Deploy state for spot tokens.
     *
     * @throws {TransportError} When the transport layer throws an error.
     *
     * @see https://hyperliquid.gitbook.io/hyperliquid-docs/for-developers/api/info-endpoint/spot#retrieve-information-about-the-spot-deploy-auction
     * @example
     * ```ts
     * import * as hl from "@nktkas/hyperliquid";
     *
     * const transport = new hl.HttpTransport(); // or WebSocketTransport
     * const infoClient = new hl.InfoClient({ transport });
     *
     * const data = await infoClient.spotDeployState({ user: "0x..." });
     * ```
     */
    async spotDeployState(args: SpotDeployStateParameters, signal?: AbortSignal): Promise<SpotDeployState> {
        const request: SpotDeployStateRequest = {
            type: "spotDeployState",
            ...args,
        };
        const response = await this.transport.request<SpotDeployState>("info", request, signal)
        return this.hasSymbolConversion
          ? await this.symbolConversion!.convertResponse(response, ['name', 'coin', 'symbol'], 'SPOT')
          : response;
    }

    /**
     * Request spot trading metadata.
     * @param signal - An optional abort signal.
     * @returns Metadata for spot assets.
     *
     * @throws {TransportError} When the transport layer throws an error.
     *
     * @see https://hyperliquid.gitbook.io/hyperliquid-docs/for-developers/api/info-endpoint/spot#retrieve-spot-metadata
     * @example
     * ```ts
     * import * as hl from "@nktkas/hyperliquid";
     *
     * const transport = new hl.HttpTransport(); // or WebSocketTransport
     * const infoClient = new hl.InfoClient({ transport });
     *
     * const data = await infoClient.spotMeta();
     * ```
     */
    async spotMeta(signal?: AbortSignal): Promise<SpotMeta> {
        const request: SpotMetaRequest = {
            type: "spotMeta",
        };
        
        const response = await this.transport.request<SpotMeta>("info", request, signal)
        return this.hasSymbolConversion
            ? await this.symbolConversion!.convertResponse(response, ['name', 'coin', 'symbol'], 'SPOT')
            : response;
    }

    /**
     * Request spot metadata and asset contexts.
     * @param signal - An optional abort signal.
     * @returns Metadata and context for spot assets.
     *
     * @throws {TransportError} When the transport layer throws an error.
     *
     * @see https://hyperliquid.gitbook.io/hyperliquid-docs/for-developers/api/info-endpoint/spot#retrieve-spot-asset-contexts
     * @example
     * ```ts
     * import * as hl from "@nktkas/hyperliquid";
     *
     * const transport = new hl.HttpTransport(); // or WebSocketTransport
     * const infoClient = new hl.InfoClient({ transport });
     *
     * const data = await infoClient.spotMetaAndAssetCtxs();
     * ```
     */
    async spotMetaAndAssetCtxs(signal?: AbortSignal): Promise<SpotMetaAndAssetCtxs> {
        const request: SpotMetaAndAssetCtxsRequest = {
            type: "spotMetaAndAssetCtxs",
        };
        
        const response = await this.transport.request<SpotMetaAndAssetCtxs>("info", request, signal)
        return this.hasSymbolConversion
            ? await this.symbolConversion!.convertResponse(response, ['name', 'coin', 'symbol'], 'SPOT')
            : response;
    }

    /**
     * Request user sub-accounts.
     * @param args - The parameters for the request.
     * @param signal - An optional abort signal.
     * @returns Array of user sub-account or null if the user does not have any sub-accounts.
     *
     * @throws {TransportError} When the transport layer throws an error.
     *
     * @see https://hyperliquid.gitbook.io/hyperliquid-docs/for-developers/api/info-endpoint#retrieve-a-users-subaccounts
     * @example
     * ```ts
     * import * as hl from "@nktkas/hyperliquid";
     *
     * const transport = new hl.HttpTransport(); // or WebSocketTransport
     * const infoClient = new hl.InfoClient({ transport });
     *
     * const data = await infoClient.subAccounts({ user: "0x..." });
     * ```
     */
    subAccounts(args: SubAccountsParameters, signal?: AbortSignal): Promise<SubAccount[] | null> {
        const request: SubAccountsRequest = {
            type: "subAccounts",
            ...args,
        };
        return this.transport.request("info", request, signal);
    }

    /**
     * Request token details.
     * @param args - The parameters for the request.
     * @param signal - An optional abort signal.
     * @returns Details of a token.
     *
     * @throws {TransportError} When the transport layer throws an error.
     *
     * @see https://hyperliquid.gitbook.io/hyperliquid-docs/for-developers/api/info-endpoint/spot#retrieve-information-about-a-token
     * @example
     * ```ts
     * import * as hl from "@nktkas/hyperliquid";
     *
     * const transport = new hl.HttpTransport(); // or WebSocketTransport
     * const infoClient = new hl.InfoClient({ transport });
     *
     * const data = await infoClient.tokenDetails({ tokenId: "0x..." });
     * ```
     */
    async tokenDetails(args: TokenDetailsParameters, signal?: AbortSignal): Promise<TokenDetails> {
        const request: TokenDetailsRequest = {
            type: "tokenDetails",
            ...args,
        };
        const response = await this.transport.request<TokenDetails>("info", request, signal)
        return response;
    }

    /**
     * Request twap history of a user.
     * @param args - The parameters for the request.
     * @param signal - An optional abort signal.
     * @returns Array of user's TWAP history.
     *
     * @throws {TransportError} When the transport layer throws an error.
     *
     * @see null
     * @example
     * ```ts
     * import * as hl from "@nktkas/hyperliquid";
     *
     * const transport = new hl.HttpTransport(); // or WebSocketTransport
     * const infoClient = new hl.InfoClient({ transport });
     *
     * const data = await infoClient.twapHistory({ user: "0x..." });
     * ```
     */
    async twapHistory(args: TwapHistoryParameters, signal?: AbortSignal): Promise<TwapHistory[]> {
        const request: TwapHistoryRequest = {
            type: "twapHistory",
            ...args,
        };
        const response = await this.transport.request<TwapHistory[]>("info", request, signal)
        return this.hasSymbolConversion
            ? await this.symbolConversion!.convertResponse(response)
            : response;
    }

    /**
     * Request transaction details by transaction hash.
     * @param args - The parameters for the request.
     * @param signal - An optional abort signal.
     * @returns Transaction details.
     *
     * @throws {TransportError} When the transport layer throws an error.
     *
     * @see null
     * @example
     * ```ts
     * import * as hl from "@nktkas/hyperliquid";
     *
     * const transport = new hl.HttpTransport(); // or WebSocketTransport
     * const infoClient = new hl.InfoClient({ transport });
     *
     * const data = await infoClient.txDetails({ hash: "0x..." });
     * ```
     */
    async txDetails(args: TxDetailsParameters, signal?: AbortSignal): Promise<TxDetails> {
        const request: TxDetailsRequest = {
            type: "txDetails",
            ...args,
        };
        const { tx } = await this.transport.request<TxDetailsResponse>("explorer", request, signal);
        return tx;
    }

    /**
     * Request user details by user's address.
     * @param args - The parameters for the request.
     * @param signal - An optional abort signal.
     * @returns User details.
     *
     * @throws {TransportError} When the transport layer throws an error.
     *
     * @see null
     * @example
     * ```ts
     * import * as hl from "@nktkas/hyperliquid";
     *
     * const transport = new hl.HttpTransport(); // or WebSocketTransport
     * const infoClient = new hl.InfoClient({ transport });
     *
     * const data = await infoClient.userDetails({ user: "0x..." });
     * ```
     */
    async userDetails(args: UserDetailsParameters, signal?: AbortSignal): Promise<TxDetails[]> {
        const request: UserDetailsRequest = {
            type: "userDetails",
            ...args,
        };
        const { txs } = await this.transport.request<UserDetailsResponse>("explorer", request, signal);
        return txs;
    }

    /**
     * Request user fees.
     * @param args - The parameters for the request.
     * @param signal - An optional abort signal.
     * @returns User fees.
     *
     * @throws {TransportError} When the transport layer throws an error.
     *
     * @see https://hyperliquid.gitbook.io/hyperliquid-docs/for-developers/api/info-endpoint#query-a-users-fees
     * @example
     * ```ts
     * import * as hl from "@nktkas/hyperliquid";
     *
     * const transport = new hl.HttpTransport(); // or WebSocketTransport
     * const infoClient = new hl.InfoClient({ transport });
     *
     * const data = await infoClient.userFees({ user: "0x..." });
     * ```
     */
    userFees(args: UserFeesParameters, signal?: AbortSignal): Promise<UserFees> {
        const request: UserFeesRequest = {
            type: "userFees",
            ...args,
        };
        return this.transport.request("info", request, signal);
    }

    /**
     * Request user fills.
     * @param args - The parameters for the request.
     * @param signal - An optional abort signal.
     * @returns Array of user's trade fill.
     *
     * @throws {TransportError} When the transport layer throws an error.
     *
     * @see https://hyperliquid.gitbook.io/hyperliquid-docs/for-developers/api/info-endpoint#retrieve-a-users-fills
     * @example
     * ```ts
     * import * as hl from "@nktkas/hyperliquid";
     *
     * const transport = new hl.HttpTransport(); // or WebSocketTransport
     * const infoClient = new hl.InfoClient({ transport });
     *
     * const data = await infoClient.userFills({ user: "0x..." });
     * ```
     */
    async userFills(args: UserFillsParameters, signal?: AbortSignal): Promise<Fill[]> {
        const request: UserFillsRequest = {
            type: "userFills",
            ...args,
        };
        const response = await this.transport.request<Fill[]>("info", request, signal)
        return this.hasSymbolConversion
            ? await this.symbolConversion!.convertResponse(response)
            : response;
    }

    /**
     * Request user fills by time.
     * @param args - The parameters for the request.
     * @param signal - An optional abort signal.
     * @returns Array of user's trade fill.
     *
     * @throws {TransportError} When the transport layer throws an error.
     *
     * @see https://hyperliquid.gitbook.io/hyperliquid-docs/for-developers/api/info-endpoint#retrieve-a-users-fills-by-time
     * @example
     * ```ts
     * import * as hl from "@nktkas/hyperliquid";
     *
     * const transport = new hl.HttpTransport(); // or WebSocketTransport
     * const infoClient = new hl.InfoClient({ transport });
     *
     * const data = await infoClient.userFillsByTime({
     *   user: "0x...",
     *   startTime: Date.now() - 1000 * 60 * 60 * 24
     * });
     * ```
     */
    async userFillsByTime(args: UserFillsByTimeParameters, signal?: AbortSignal): Promise<Fill[]> {
        const request: UserFillsByTimeRequest = {
            type: "userFillsByTime",
            ...args,
        };
        const response = await this.transport.request<Fill[]>("info", request, signal)
        return this.hasSymbolConversion
            ? await this.symbolConversion!.convertResponse(response)
            : response;
    }

    /**
     * Request user funding.
     * @param args - The parameters for the request.
     * @param signal - An optional abort signal.
     * @returns Array of user's funding ledger update.
     *
     * @throws {TransportError} When the transport layer throws an error.
     *
     * @see https://hyperliquid.gitbook.io/hyperliquid-docs/for-developers/api/info-endpoint/perpetuals#retrieve-a-users-funding-history-or-non-funding-ledger-updates
     * @example
     * ```ts
     * import * as hl from "@nktkas/hyperliquid";
     *
     * const transport = new hl.HttpTransport(); // or WebSocketTransport
     * const infoClient = new hl.InfoClient({ transport });
     *
     * const data = await infoClient.userFunding({
     *   user: "0x...",
     *   startTime: Date.now() - 1000 * 60 * 60 * 24
     * });
     * ```
     */
    async userFunding(args: UserFundingParameters, signal?: AbortSignal): Promise<UserFundingUpdate[]> {
        const request: UserFundingRequest = {
            type: "userFunding",
            ...args,
        };
        const response = await this.transport.request<UserFundingUpdate[]>("info", request, signal)
        return this.hasSymbolConversion
            ? await this.symbolConversion!.convertResponse(response)
            : response;
    }

    /**
     * Request user non-funding ledger updates.
     * @param args - The parameters for the request.
     * @param signal - An optional abort signal.
     * @returns Array of user's non-funding ledger update.
     *
     * @throws {TransportError} When the transport layer throws an error.
     *
     * @see https://hyperliquid.gitbook.io/hyperliquid-docs/for-developers/api/info-endpoint/perpetuals#retrieve-a-users-funding-history-or-non-funding-ledger-updates
     * @example
     * ```ts
     * import * as hl from "@nktkas/hyperliquid";
     *
     * const transport = new hl.HttpTransport(); // or WebSocketTransport
     * const infoClient = new hl.InfoClient({ transport });
     *
     * const data = await infoClient.userNonFundingLedgerUpdates({
     *   user: "0x...",
     *   startTime: Date.now() - 1000 * 60 * 60 * 24
     * });
     * ```
     */
    userNonFundingLedgerUpdates(
        args: UserNonFundingLedgerUpdatesParameters,
        signal?: AbortSignal,
    ): Promise<UserNonFundingLedgerUpdate[]> {
        const request: UserNonFundingLedgerUpdatesRequest = {
            type: "userNonFundingLedgerUpdates",
            ...args,
        };
        return this.transport.request("info", request, signal);
    }

    /**
     * Request user rate limits.
     * @param args - The parameters for the request.
     * @param signal - An optional abort signal.
     * @returns User's rate limits.
     *
     * @throws {TransportError} When the transport layer throws an error.
     *
     * @see https://hyperliquid.gitbook.io/hyperliquid-docs/for-developers/api/info-endpoint#query-user-rate-limits
     * @example
     * ```ts
     * import * as hl from "@nktkas/hyperliquid";
     *
     * const transport = new hl.HttpTransport(); // or WebSocketTransport
     * const infoClient = new hl.InfoClient({ transport });
     *
     * const data = await infoClient.userRateLimit({ user: "0x..." });
     * ```
     */
    userRateLimit(args: UserRateLimitParameters, signal?: AbortSignal): Promise<UserRateLimit> {
        const request: UserRateLimitRequest = {
            type: "userRateLimit",
            ...args,
        };
        return this.transport.request("info", request, signal);
    }

    /**
     * Request user role.
     * @param args - The parameters for the request.
     * @param signal - An optional abort signal.
     * @returns User's role.
     *
     * @throws {TransportError} When the transport layer throws an error.
     *
     * @see https://hyperliquid.gitbook.io/hyperliquid-docs/for-developers/api/info-endpoint#query-a-users-role
     * @example
     * ```ts
     * import * as hl from "@nktkas/hyperliquid";
     *
     * const transport = new hl.HttpTransport(); // or WebSocketTransport
     * const infoClient = new hl.InfoClient({ transport });
     *
     * const data = await infoClient.userRole({ user: "0x..." });
     * ```
     */
    userRole(args: UserRoleParameters, signal?: AbortSignal): Promise<UserRole> {
        const request: UserRoleRequest = {
            type: "userRole",
            ...args,
        };
        return this.transport.request("info", request, signal);
    }

    /**
     * Request multi-sig signers for a user.
     * @param args - The parameters for the request.
     * @param signal - An optional abort signal.
     * @returns Multi-sig signers for a user or null if the user does not have any multi-sig signers.
     *
     * @throws {TransportError} When the transport layer throws an error.
     *
     * @see null
     * @example
     * ```ts
     * import * as hl from "@nktkas/hyperliquid";
     *
     * const transport = new hl.HttpTransport(); // or WebSocketTransport
     * const infoClient = new hl.InfoClient({ transport });
     *
     * const data = await infoClient.userToMultiSigSigners({ user: "0x..." });
     * ```
     */
    userToMultiSigSigners(
        args: UserToMultiSigSignersParameters,
        signal?: AbortSignal,
    ): Promise<MultiSigSigners | null> {
        const request: UserToMultiSigSignersRequest = {
            type: "userToMultiSigSigners",
            ...args,
        };
        return this.transport.request("info", request, signal);
    }

    /**
     * Request user twap slice fills.
     * @param args - The parameters for the request.
     * @param signal - An optional abort signal.
     * @returns Array of user's twap slice fill.
     *
     * @throws {TransportError} When the transport layer throws an error.
     *
     * @see https://hyperliquid.gitbook.io/hyperliquid-docs/for-developers/api/info-endpoint#retrieve-a-users-twap-slice-fills
     * @example
     * ```ts
     * import * as hl from "@nktkas/hyperliquid";
     *
     * const transport = new hl.HttpTransport(); // or WebSocketTransport
     * const infoClient = new hl.InfoClient({ transport });
     *
     * const data = await infoClient.userTwapSliceFills({ user: "0x..." });
     * ```
     */
    async userTwapSliceFills(args: UserTwapSliceFillsParameters, signal?: AbortSignal): Promise<TwapSliceFill[]> {
        const request: UserTwapSliceFillsRequest = {
            type: "userTwapSliceFills",
            ...args,
        };
        const response = await this.transport.request<TwapSliceFill[]>("info", request, signal)
        return this.hasSymbolConversion
          ? await this.symbolConversion!.convertResponse(response)
          : response;
    }

    /**
     * Request user twap slice fills by time.
     * @param args - The parameters for the request.
     * @param signal - An optional abort signal.
     * @returns Array of user's twap slice fill.
     *
     * @throws {TransportError} When the transport layer throws an error.
     *
     * @see null
     * @example
     * ```ts
     * import * as hl from "@nktkas/hyperliquid";
     *
     * const transport = new hl.HttpTransport(); // or WebSocketTransport
     * const infoClient = new hl.InfoClient({ transport });
     *
     * const data = await infoClient.userTwapSliceFillsByTime({
     *   user: "0x...",
     *   startTime: Date.now() - 1000 * 60 * 60 * 24
     * });
     * ```
     */
    async userTwapSliceFillsByTime(args: UserTwapSliceFillsByTimeParameters, signal?: AbortSignal): Promise<TwapSliceFill[]> {
        const request: UserTwapSliceFillsByTimeRequest = {
            type: "userTwapSliceFillsByTime",
            ...args,
        };
        const response = await this.transport.request<TwapSliceFill[]>("info", request, signal)
        return this.hasSymbolConversion
            ? await this.symbolConversion!.convertResponse(response)
            : response;
    }

    /**
     * Request user vault deposits.
     * @param args - The parameters for the request.
     * @param signal - An optional abort signal.
     * @returns Array of user's vault deposits.
     *
     * @throws {TransportError} When the transport layer throws an error.
     *
     * @see https://hyperliquid.gitbook.io/hyperliquid-docs/for-developers/api/info-endpoint#retrieve-a-users-vault-deposits
     * @example
     * ```ts
     * import * as hl from "@nktkas/hyperliquid";
     *
     * const transport = new hl.HttpTransport(); // or WebSocketTransport
     * const infoClient = new hl.InfoClient({ transport });
     *
     * const data = await infoClient.userVaultEquities({ user: "0x..." });
     * ```
     */
    userVaultEquities(args: UserVaultEquitiesParameters, signal?: AbortSignal): Promise<VaultEquity[]> {
        const request: UserVaultEquitiesRequest = {
            type: "userVaultEquities",
            ...args,
        };
        return this.transport.request("info", request, signal);
    }

    /**
     * Request validator L1 votes.
     * @param signal - An optional abort signal.
     * @returns
     *
     * @throws {TransportError} When the transport layer throws an error.
     *
     * @see https://hyperliquid.gitbook.io/hyperliquid-docs/for-developers/api/info-endpoint#query-a-users-staking-summary
     * @example
     * ```ts
     * import * as hl from "@nktkas/hyperliquid";
     *
     * const transport = new hl.HttpTransport(); // or WebSocketTransport
     * const infoClient = new hl.InfoClient({ transport });
     *
     * const data = await infoClient.validatorL1Votes();
     * ```
     */
    validatorL1Votes(signal?: AbortSignal): Promise<unknown[]> {
        const request: ValidatorL1VotesRequest = {
            type: "validatorL1Votes",
        };
        return this.transport.request("info", request, signal);
    }

    /**
     * Request validator summaries.
     * @param signal - An optional abort signal.
     * @returns Array of validator summaries.
     *
     * @throws {TransportError} When the transport layer throws an error.
     *
     * @see null
     * @example
     * ```ts
     * import * as hl from "@nktkas/hyperliquid";
     *
     * const transport = new hl.HttpTransport(); // or WebSocketTransport
     * const infoClient = new hl.InfoClient({ transport });
     *
     * const data = await infoClient.validatorSummaries();
     * ```
     */
    validatorSummaries(signal?: AbortSignal): Promise<ValidatorSummary[]> {
        const request: ValidatorSummariesRequest = {
            type: "validatorSummaries",
        };
        return this.transport.request("info", request, signal);
    }

    /**
     * Request details of a vault.
     * @param args - The parameters for the request.
     * @param signal - An optional abort signal.
     * @returns Details of a vault or null if the vault does not exist.
     *
     * @throws {TransportError} When the transport layer throws an error.
     *
     * @see https://hyperliquid.gitbook.io/hyperliquid-docs/for-developers/api/info-endpoint#retrieve-details-for-a-vault
     * @example
     * ```ts
     * import * as hl from "@nktkas/hyperliquid";
     *
     * const transport = new hl.HttpTransport(); // or WebSocketTransport
     * const infoClient = new hl.InfoClient({ transport });
     *
     * const data = await infoClient.vaultDetails({ vaultAddress: "0x..." });
     * ```
     */
    vaultDetails(args: VaultDetailsParameters, signal?: AbortSignal): Promise<VaultDetails | null> {
        const request: VaultDetailsRequest = {
            type: "vaultDetails",
            ...args,
        };
        return this.transport.request("info", request, signal);
    }

    /**
     * Request a list of vaults less than 2 hours old.
     * @param signal - An optional abort signal.
     * @returns Array of vault summaries.
     *
     * @throws {TransportError} When the transport layer throws an error.
     *
     * @see null
     * @example
     * ```ts
     * import * as hl from "@nktkas/hyperliquid";
     *
     * const transport = new hl.HttpTransport(); // or WebSocketTransport
     * const infoClient = new hl.InfoClient({ transport });
     *
     * const data = await infoClient.vaultSummaries();
     * ```
     */
    vaultSummaries(signal?: AbortSignal): Promise<VaultSummary[]> {
        const request: VaultSummariesRequest = {
            type: "vaultSummaries",
        };
        return this.transport.request("info", request, signal);
    }


    // Define the interface for webData2 parameters
    async webData2(args: { user: Hex }, signal?: AbortSignal): Promise<any> {
        const request: any = {
            type: "webData2",
            ...args  // Spread the args object into the request
        };
        console.log("request",request)
        const response = await this.transport.request<any>("info", request, signal)
        console.log("response",response)
        return this.hasSymbolConversion
            ? await this.symbolConversion!.processWebData2(response)
            : response;
    }

    async [Symbol.asyncDispose](): Promise<void> {
        await this.transport[Symbol.asyncDispose]?.();
    }
}<|MERGE_RESOLUTION|>--- conflicted
+++ resolved
@@ -110,13 +110,7 @@
     VaultDetailsRequest,
     VaultSummariesRequest,
 } from "../types/info/requests.ts";
-<<<<<<< HEAD
-import type { VaultDetails, VaultEquity, VaultSummary } from "../types/info/vaults.ts";
-import { Hex } from "../base.ts";
-=======
 import type { VaultDetails, VaultEquity, VaultLeading, VaultSummary } from "../types/info/vaults.ts";
->>>>>>> cfb70028
-
 /** Parameters for the {@linkcode InfoClient} constructor. */
 export interface InfoClientParameters<T extends IRequestTransport = IRequestTransport> {
     /** The transport used to connect to the Hyperliquid API. */
@@ -765,6 +759,36 @@
             type: "leadingVaults",
             ...args,
         };
+        const response = await this.transport.request<Book>("info", request, signal)
+        return this.hasSymbolConversion
+          ? await this.symbolConversion!.convertResponse(response)
+          : response;
+    }
+
+    /**
+     * Request leading vaults for a user.
+     * @param args - The parameters for the request.
+     * @param signal - An optional abort signal.
+     * @returns
+     *
+     * @throws {TransportError} When the transport layer throws an error.
+     *
+     * @see null
+     * @example
+     * ```ts
+     * import * as hl from "@nktkas/hyperliquid";
+     *
+     * const transport = new hl.HttpTransport(); // or WebSocketTransport
+     * const infoClient = new hl.InfoClient({ transport });
+     *
+     * const data = await infoClient.leadingVaults({ user: "0x..." });
+     * ```
+     */
+    leadingVaults(args: LeadingVaultsParameters, signal?: AbortSignal): Promise<VaultLeading[]> {
+        const request: LeadingVaultsRequest = {
+            type: "leadingVaults",
+            ...args,
+        };
         return this.transport.request("info", request, signal);
     }
 
